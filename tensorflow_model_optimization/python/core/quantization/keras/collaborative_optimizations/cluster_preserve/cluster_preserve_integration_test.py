--- conflicted
+++ resolved
@@ -104,18 +104,10 @@
     return clustered_model
 
   def _get_conv_model(self, nr_of_channels, data_format=None):
-<<<<<<< HEAD
-    """Returns functional model with Conv2D layer"""
-    inp = tf.keras.layers.Input(shape=(32,32), batch_size=100)
-    x = tf.keras.layers.Reshape((1, 32, 32))(inp) if \
-        data_format == "channels_first" else \
-        tf.keras.layers.Reshape((32, 32, 1))(inp)
-=======
     """Returns functional model with Conv2D layer."""
     inp = tf.keras.layers.Input(shape=(32, 32), batch_size=100)
     shape = (1, 32, 32) if data_format == 'channels_first' else (32, 32, 1)
     x = tf.keras.layers.Reshape(shape)(inp)
->>>>>>> 537cefbf
     x = tf.keras.layers.Conv2D(
         filters=nr_of_channels, kernel_size=(3, 3),
         data_format=data_format,
@@ -126,15 +118,6 @@
     return model
 
   def _compile_and_fit_conv_model(self, model, nr_epochs=1):
-<<<<<<< HEAD
-    """Compile and fit conv model from _get_conv_model"""
-    x_train = np.random.uniform(size=(500, 32, 32))
-    y_train = np.random.randint(low=0, high=1024, size=(500,))
-    model.compile(
-      optimizer=tf.keras.optimizers.Adam(learning_rate=1e-4),
-      loss=tf.keras.losses.SparseCategoricalCrossentropy(from_logits=True),
-      metrics=[tf.keras.metrics.SparseCategoricalAccuracy(name='accuracy')])
-=======
     """Compile and fit conv model from _get_conv_model."""
     x_train = np.random.uniform(size=(500, 32, 32))
     y_train = np.random.randint(low=0, high=1024, size=(500,))
@@ -142,7 +125,6 @@
         optimizer=tf.keras.optimizers.Adam(learning_rate=1e-4),
         loss=tf.keras.losses.SparseCategoricalCrossentropy(from_logits=True),
         metrics=[tf.keras.metrics.SparseCategoricalAccuracy(name='accuracy')])
->>>>>>> 537cefbf
 
     model.fit(x_train, y_train, epochs=nr_epochs, batch_size=100, verbose=1)
 
@@ -150,49 +132,25 @@
 
   def _get_conv_clustered_model(self, nr_of_channels, nr_of_clusters,
                                 data_format, preserve_sparsity):
-<<<<<<< HEAD
-    """Returns clustered per channel model with Conv2D layer"""
-=======
     """Returns clustered per channel model with Conv2D layer."""
->>>>>>> 537cefbf
     tf.random.set_seed(42)
     model = self._get_conv_model(nr_of_channels, data_format)
 
     if preserve_sparsity:
       # Make the convolutional layer sparse by nullifying half of weights
-<<<<<<< HEAD
-      assert model.layers[2].name == "conv2d"
-=======
       assert model.layers[2].name == 'conv2d'
->>>>>>> 537cefbf
 
       conv_layer_weights = model.layers[2].get_weights()
       shape = conv_layer_weights[0].shape
       conv_layer_weights_flatten = conv_layer_weights[0].flatten()
 
       nr_elems = len(conv_layer_weights_flatten)
-<<<<<<< HEAD
-      conv_layer_weights_flatten[0:1+nr_elems//2] = 0.0
-      pruned_conv_layer_weights = tf.reshape(conv_layer_weights_flatten,
-                                shape)
-=======
       conv_layer_weights_flatten[0:1 + nr_elems // 2] = 0.0
       pruned_conv_layer_weights = tf.reshape(conv_layer_weights_flatten, shape)
->>>>>>> 537cefbf
       conv_layer_weights[0] = pruned_conv_layer_weights
       model.layers[2].set_weights(conv_layer_weights)
 
     clustering_params = {
-<<<<<<< HEAD
-        'number_of_clusters': nr_of_clusters,
-        'cluster_centroids_init': cluster_config.CentroidInitialization.KMEANS_PLUS_PLUS,
-        'cluster_per_channel': True,
-        'preserve_sparsity': preserve_sparsity
-    }
-
-    clustered_model = experimental_cluster.cluster_weights(model, **clustering_params)
-
-=======
         'number_of_clusters':
             nr_of_clusters,
         'cluster_centroids_init':
@@ -205,7 +163,6 @@
 
     clustered_model = experimental_cluster.cluster_weights(model,
                                                            **clustering_params)
->>>>>>> 537cefbf
     clustered_model = self._compile_and_fit_conv_model(clustered_model)
 
     # Returns un-stripped model
@@ -391,26 +348,15 @@
                                sparsity_pruning[0])
     self.assertAllEqual(nr_of_unique_weights_after, unique_weights_pcqat)
 
-<<<<<<< HEAD
-  def testEndToEndClusterPreserveQATClusteredPerChannel(self, data_format="channels_last"):
-    """Runs CQAT end to end for the model that is clustered per channel"""
-=======
   def testEndToEndClusterPreserveQATClusteredPerChannel(
       self, data_format='channels_last'):
     """Runs CQAT end to end for the model that is clustered per channel."""
->>>>>>> 537cefbf
 
     nr_of_channels = 12
     nr_of_clusters = 4
 
-<<<<<<< HEAD
-    clustered_model = self._get_conv_clustered_model(nr_of_channels,
-                        nr_of_clusters, data_format,
-                        preserve_sparsity=False)
-=======
     clustered_model = self._get_conv_clustered_model(
         nr_of_channels, nr_of_clusters, data_format, preserve_sparsity=False)
->>>>>>> 537cefbf
     stripped_model = cluster.strip_clustering(clustered_model)
 
     # Save the kernel weights
@@ -421,11 +367,7 @@
     nr_unique_weights = -1
 
     for weight in conv2d_layer.weights:
-<<<<<<< HEAD
-      if "kernel" in weight.name:
-=======
       if 'kernel' in weight.name:
->>>>>>> 537cefbf
         nr_unique_weights = len(np.unique(weight.numpy()))
         self.assertLessEqual(nr_unique_weights, nr_of_clusters*nr_of_channels)
 
@@ -462,33 +404,18 @@
     assert weight_to_check is not None
 
     for i in range(nr_of_channels):
-<<<<<<< HEAD
-        nr_unique_weights_per_channel = len(np.unique(
-            weight_to_check[:, :, :, i]))
-        assert nr_unique_weights_per_channel == nr_of_clusters
-
-  def testEndToEndPCQATClusteredPerChannel(self, data_format = "channels_last"):
-    """Runs PCQAT end to end for the model that is clustered per channel"""
-=======
       nr_unique_weights_per_channel = len(
           np.unique(weight_to_check[:, :, :, i]))
       assert nr_unique_weights_per_channel == nr_of_clusters
 
   def testEndToEndPCQATClusteredPerChannel(self, data_format='channels_last'):
     """Runs PCQAT end to end for the model that is clustered per channel."""
->>>>>>> 537cefbf
 
     nr_of_channels = 12
     nr_of_clusters = 4
 
-<<<<<<< HEAD
-    clustered_model = self._get_conv_clustered_model(nr_of_channels,
-                        nr_of_clusters, data_format,
-                        preserve_sparsity=True)
-=======
     clustered_model = self._get_conv_clustered_model(
         nr_of_channels, nr_of_clusters, data_format, preserve_sparsity=True)
->>>>>>> 537cefbf
     stripped_model = cluster.strip_clustering(clustered_model)
 
     # Save the kernel weights
@@ -499,11 +426,7 @@
     nr_unique_weights = -1
 
     for weight in conv2d_layer.weights:
-<<<<<<< HEAD
-      if "kernel" in weight.name:
-=======
       if 'kernel' in weight.name:
->>>>>>> 537cefbf
         nr_unique_weights = len(np.unique(weight.numpy()))
         self.assertLessEqual(nr_unique_weights, nr_of_clusters*nr_of_channels)
 
@@ -545,15 +468,9 @@
     assert weight_to_check is not None
 
     for i in range(nr_of_channels):
-<<<<<<< HEAD
-        nr_unique_weights_per_channel = len(np.unique(
-            weight_to_check[:, :, :, i]))
-        assert nr_unique_weights_per_channel == nr_of_clusters
-=======
       nr_unique_weights_per_channel = len(
           np.unique(weight_to_check[:, :, :, i]))
       assert nr_unique_weights_per_channel == nr_of_clusters
->>>>>>> 537cefbf
 
     cqat_sparsity = self._get_sparsity(stripped_cqat_model)
     self.assertLessEqual(cqat_sparsity[0], control_sparsity[0])
