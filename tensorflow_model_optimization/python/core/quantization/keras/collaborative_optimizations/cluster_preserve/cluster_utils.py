# Copyright 2021 The TensorFlow Authors. All Rights Reserved.
#
# Licensed under the Apache License, Version 2.0 (the "License");
# you may not use this file except in compliance with the License.
# You may obtain a copy of the License at
#
#     http://www.apache.org/licenses/LICENSE-2.0
#
# Unless required by applicable law or agreed to in writing, software
# distributed under the License is distributed on an "AS IS" BASIS,
# WITHOUT WARRANTIES OR CONDITIONS OF ANY KIND, either express or implied.
# See the License for the specific language governing permissions and
# limitations under the License.
# ==============================================================================
"""Util functions for weight clustering."""
import tensorflow as tf


def _type_model(model):
  """Check type of the model: Sequential/Functional, Layer or Subclassed.

  Args:
    model : provided model to check
  Returns:
    [tuple]: (is_sequential_or_functional,
      is_keras_layer, is_subclassed_model)
  """
  # pylint:disable=protected-access
  is_sequential_or_functional = isinstance(
      model, tf.keras.Model) and (isinstance(model, tf.keras.Sequential) or
                                  model._is_graph_network)

  is_keras_layer = isinstance(
      model, tf.keras.layers.Layer) and not isinstance(model, tf.keras.Model)

  is_subclassed_model = isinstance(model, tf.keras.Model) and (
      not model._is_graph_network)

  return (is_sequential_or_functional, is_keras_layer, is_subclassed_model)


def strip_clustering_cqat(to_strip):
  """Strip clustering variables from the model.

  During cluster-preserve quantization aware training (CQAT), centroids,
  cluster associations, and original weights are added to the training graph.
  After the CQAT is done, these variables should be removed and the layer
  with the clustered weights should be restored.

  Arguments:
      to_strip: A `tf.keras.Model` instance with clustered layers or a
      `tf.keras.layers.Layer` instance

  Returns:
    A keras model or layer with clustering variables removed.

  Raises:
    ValueError: if the model is not a `tf.keras.Model` instance.
    NotImplementedError: if the model is a subclassed model.

  """
  if not isinstance(to_strip, tf.keras.Model) and not isinstance(
      to_strip, tf.keras.layers.Layer):
    raise ValueError(
        ('Expected to_strip to be a `tf.keras.Model` or'
         '`tf.keras.layers.Layer` instance but got: '), to_strip)

  def _strip_clustering_ops(layer):
    if isinstance(layer, tf.keras.Model):
      return tf.keras.models.clone_model(
          layer,
          input_tensors=None,
          clone_function=_strip_clustering_ops)

    # set the attributes of the layer to the result after cqat
    # and remove all other variables, we do not remove the
    # quantization aware training wrapper in this step
    # so that we can utilize the ranges in tflite converter

    # we only handle conv2d and dense layers here
    if hasattr(layer, 'layer'):
      # pylint:disable=protected-access
      if 'depthwise' not in layer.layer.name:
<<<<<<< HEAD
        if isinstance(layer.layer, tf.keras.layers.Conv2D) or \
          isinstance(layer.layer, tf.keras.layers.Dense):
=======
        if isinstance(layer.layer,
                      (tf.keras.layers.Conv2D, tf.keras.layers.Dense)):
>>>>>>> 5dbd8bdf
          new_variables = []
          for v in layer._trainable_weights:
            if 'cluster_centroids_tf' in v.name or (
                'ori_weights_vars_tf' in v.name):
              continue
            new_variables.append(v)
          layer._trainable_weights = new_variables

          new_variables = []
          for v in layer._non_trainable_weights:
            if 'pulling_indices_tf' in v.name:
              continue
            new_variables.append(v)
          layer._non_trainable_weights = new_variables

    return layer

  (is_sequential_or_functional, is_keras_layer,
   is_subclassed_model) = _type_model(to_strip)

  # Just copy the model with the right callback
  if is_sequential_or_functional:
    return tf.keras.models.clone_model(
        to_strip, input_tensors=None, clone_function=_strip_clustering_ops)
  elif is_keras_layer:
    if isinstance(to_strip, tf.keras.layers.Layer):
      return _strip_clustering_ops(to_strip)
  elif is_subclassed_model:
    to_strip_model = to_strip.model
    # pylint:disable=protected-access
    for i, layer in enumerate(to_strip_model._self_tracked_trackables):
      to_strip_model._self_tracked_trackables[i] = _strip_clustering_ops(
          layer=layer)
    return to_strip_model
  else:
    raise ValueError(
        ' Strip clustering cannot be applied. You passed '
        'an object of type: {input}.'.
        format(input=to_strip.__class__.__name__))<|MERGE_RESOLUTION|>--- conflicted
+++ resolved
@@ -81,13 +81,8 @@
     if hasattr(layer, 'layer'):
       # pylint:disable=protected-access
       if 'depthwise' not in layer.layer.name:
-<<<<<<< HEAD
-        if isinstance(layer.layer, tf.keras.layers.Conv2D) or \
-          isinstance(layer.layer, tf.keras.layers.Dense):
-=======
         if isinstance(layer.layer,
                       (tf.keras.layers.Conv2D, tf.keras.layers.Dense)):
->>>>>>> 5dbd8bdf
           new_variables = []
           for v in layer._trainable_weights:
             if 'cluster_centroids_tf' in v.name or (
