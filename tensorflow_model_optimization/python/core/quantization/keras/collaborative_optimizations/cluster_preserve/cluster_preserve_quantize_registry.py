# Copyright 2021 The TensorFlow Authors. All Rights Reserved.
#
# Licensed under the Apache License, Version 2.0 (the "License");
# you may not use this file except in compliance with the License.
# You may obtain a copy of the License at
#
#     http://www.apache.org/licenses/LICENSE-2.0
#
# Unless required by applicable law or agreed to in writing, software
# distributed under the License is distributed on an "AS IS" BASIS,
# WITHOUT WARRANTIES OR CONDITIONS OF ANY KIND, either express or implied.
# See the License for the specific language governing permissions and
# limitations under the License.
# ==============================================================================
"""Registry responsible for built-in keras classes."""

import logging
import tensorflow as tf
from tensorflow.python.keras import backend as K
import logging

from tensorflow_model_optimization.python.core.clustering.keras import clustering_registry
from tensorflow_model_optimization.python.core.quantization.keras import quant_ops
from tensorflow_model_optimization.python.core.quantization.keras import quantizers
from tensorflow_model_optimization.python.core.quantization.keras.default_8bit import default_8bit_quantize_registry
from tensorflow_model_optimization.python.core.quantization.keras.default_8bit import default_8bit_quantizers

layers = tf.keras.layers
K = tf.keras.backend

CLUSTER_CENTROIDS = 'cluster_centroids_tf'
PULLING_INDICES = 'pulling_indices_tf'
ORIGINAL_WEIGHTS = 'ori_weights_vars_tf'
WEIGHT_NAME = 'weight_name'
CLUSTERING_IMPL = 'clst_impl'
CENTROIDS_MASK = 'centroids_mask'
SPARSITY_MASK = 'sparsity_mask'


def get_unique(t):
  """Get unique values and lookup index from N-D tensor.
  Args:
    t: tensor
  Returns:
    unique value, lookup index (same shape as input tensor)
  Example:
    t:
    ([[1.0, 2.0],
      [2.0, 3.0],
      [3.0, 3.0],
      [1.0, 2.0]]
    )
    uniques:
    ([1.0, 2.0, 3.0])
    output final index:
    ([[0, 1],
      [1, 2],
      [2, 2],
      [0, 1]]
    )
  """
  t_flatten = tf.reshape(t, shape=(-1,))
  uniques, index = tf.unique(t_flatten)
  return uniques, tf.reshape(index, shape=tf.shape(t))


class _ClusterPreserveInfo(object):
  """ClusterPreserveInfo."""

  def __init__(self, weight_attrs, quantize_config_attrs):
    """ClusterPreserveInfo.
    Args:
      weight_attrs: list of cluster preservable weight attributes of layer.
      quantize_config_attrs: list of quantization configuration class name.
    """
    self.weight_attrs = weight_attrs
    self.quantize_config_attrs = quantize_config_attrs


class ClusterPreserveQuantizeRegistry(object):
<<<<<<< HEAD
  """ClusterPreserveQuantizeRegistry responsible for built-in keras layers."""
=======
  """ClusterPreserveQuantizeRegistry is for built-in keras layers."""
>>>>>>> 5dbd8bdf
  # The keys represent built-in keras layers; the first values represent the
  # the variables within the layers which hold the kernel weights, second
  # values represent the class name of quantization configuration for layers.
  # This decide the weights of layers with quantization configurations are
  # cluster preservable.
  _LAYERS_CONFIG_MAP = {
      layers.Conv2D:
      _ClusterPreserveInfo(['kernel'], ['Default8BitConvQuantizeConfig']),
      layers.Dense:
      _ClusterPreserveInfo(['kernel'], ['Default8BitQuantizeConfig']),

      # DepthwiseConv2D is supported with 8bit qat, but not with
      # clustering, thus for DepthwiseConv2D CQAT,
      # preserving clustered weights is disabled.
      layers.DepthwiseConv2D:
      _ClusterPreserveInfo(['depthwise_kernel'],
                           ['Default8BitQuantizeConfig']),

      # layers that are supported with clustering, but not yet with qat
      # layers.Conv1D:
      # _ClusterPreserveInfo(['kernel'], []),
      # layers.Conv2DTranspose:
      # _ClusterPreserveInfo(['kernel'], []),
      # layers.Conv3D:
      # _ClusterPreserveInfo(['kernel'], []),
      # layers.Conv3DTranspose:
      # _ClusterPreserveInfo(['kernel'], []),
      # layers.LocallyConnected1D:
      # _ClusterPreserveInfo(['kernel'], ['Default8BitQuantizeConfig']),
      # layers.LocallyConnected2D:
      # _ClusterPreserveInfo(['kernel'], ['Default8BitQuantizeConfig']),

      # SeparableConv need verify from 8bit qat
      # layers.SeparableConv1D:
      # _ClusterPreserveInfo(['pointwise_kernel'],
      #                      ['Default8BitConvQuantizeConfig']),
      # layers.SeparableConv2D:
      # _ClusterPreserveInfo(['pointwise_kernel'],
      #                      ['Default8BitConvQuantizeConfig']),

      # Embedding need verify from 8bit qat
      # layers.Embedding: _ClusterPreserveInfo(['embeddings'], []),
  }

  _DISABLE_CLUSTER_PRESERVE = frozenset({
      layers.DepthwiseConv2D,
  })

  def __init__(self, preserve_sparsity):
    self._config_quantizer_map = {
        'Default8BitQuantizeConfig':
        ClusterPreserveDefault8BitWeightsQuantizer(preserve_sparsity),
        'Default8BitConvQuantizeConfig':
        ClusterPreserveDefault8BitConvWeightsQuantizer(preserve_sparsity),
    }

  @classmethod
  def _no_trainable_weights(cls, layer):
    """Returns whether this layer has trainable weights.
    Args:
      layer: The layer to check for trainable weights.
    Returns:
      True/False whether the layer has trainable weights.
    """
    return len(layer.trainable_weights) == 0

  @classmethod
  def _disable_cluster_preserve(cls, layer):
<<<<<<< HEAD
    """Returns whether disable this layer for preserving clusters.
=======
    """Returns whether to disable this layer for preserving clusters.

>>>>>>> 5dbd8bdf
    Args:
      layer: The layer to check for disabling.
    Returns:
      True/False whether disabling this layer for preserving clusters.
    """
    return layer.__class__ in cls._DISABLE_CLUSTER_PRESERVE

  @classmethod
  def supports(cls, layer):
    """Returns whether the registry supports this layer type.
    Args:
      layer: The layer to check for support.
    Returns:
      True/False whether the layer type is supported.
    """
    # layers without trainable weights are consider supported,
    # e.g., ReLU, Softmax, and AveragePooling2D.
    if cls._no_trainable_weights(layer):
      return True

    if layer.__class__ in cls._LAYERS_CONFIG_MAP:
      return True

    return False

  @classmethod
  def _weight_names(cls, layer):

    if cls._no_trainable_weights(layer):
      return []

    return cls._LAYERS_CONFIG_MAP[layer.__class__].weight_attrs

  def apply_cluster_preserve_quantize_config(self, layer, quantize_config):
    """Applies cluster-preserve weight quantizer.
    Args:
      layer: The layer to check for support.
      quantize_config: quantization config for supporting cluster preservation
      on clustered weights
    Returns:
      The quantize_config with addon cluster preserve weight_quantizer.
    """
    if not self.supports(layer):
      raise ValueError('Layer ' + str(layer.__class__) + ' is not supported.')

    # Example: ReLU, Softmax, and AveragePooling2D (without trainable weights)
    # DepthwiseConv2D (cluster_preserve is disabled)
    if self._no_trainable_weights(layer) or self._disable_cluster_preserve(
        layer):
      return quantize_config
    # Example: Conv2D, Dense layers
    if quantize_config.__class__.__name__ in self._LAYERS_CONFIG_MAP[
        layer.__class__].quantize_config_attrs:
      quantize_config.weight_quantizer = self._config_quantizer_map[
          quantize_config.__class__.__name__]
    else:
      raise ValueError('Configuration ' +
                       str(quantize_config.__class__.__name__) +
                       ' is not supported for Layer ' + str(layer.__class__) +
                       '.')

    return quantize_config


class Default8bitClusterPreserveQuantizeRegistry(
    ClusterPreserveQuantizeRegistry):
  """Default 8 bit ClusterPreserveQuantizeRegistry."""
  def __init__(self, preserve_sparsity):
    super(Default8bitClusterPreserveQuantizeRegistry, self).__init__(
        preserve_sparsity)
    self.preserve_sparsity = preserve_sparsity

  def __init__(self, preserve_sparsity):
    super(Default8bitClusterPreserveQuantizeRegistry, self).__init__(
        preserve_sparsity)
    self.preserve_sparsity = preserve_sparsity

  def get_quantize_config(self, layer):
<<<<<<< HEAD
    """Returns the quantization config with addon cluster preserve
    weight_quantizer for the given layer.
=======
    """Returns the quantization config with weight_quantizer for a given layer.

>>>>>>> 5dbd8bdf
    Args:
      layer: input layer to return quantize config for.
    Returns:
      Returns the quantization config for cluster preserve weight_quantizer.
    """
    quantize_config = (default_8bit_quantize_registry.
                       Default8BitQuantizeRegistry().
                       get_quantize_config(layer))
    cluster_aware_quantize_config = super(
        Default8bitClusterPreserveQuantizeRegistry,
        self).apply_cluster_preserve_quantize_config(layer, quantize_config)

    return cluster_aware_quantize_config


class ClusterPreserveDefaultWeightsQuantizer(quantizers.LastValueQuantizer):
  """Quantize weights while preserving clusters."""
<<<<<<< HEAD
  def __init__(
      self, num_bits, per_axis, symmetric, narrow_range, preserve_sparsity):
    """ClusterPreserveDefaultWeightsQuantizer
=======

  def __init__(
      self, num_bits, per_axis, symmetric, narrow_range, preserve_sparsity):
    """ClusterPreserveDefaultWeightsQuantizer.

>>>>>>> 5dbd8bdf
    Args:
      num_bits: Number of bits for quantization
      per_axis: Whether to apply per_axis quantization. The last dimension is
        used as the axis.
      symmetric: If true, use symmetric quantization limits instead of training
        the minimum and maximum of each quantization range separately.
      narrow_range: In case of 8 bits, narrow_range nudges the quantized range
        to be [-127, 127] instead of [-128, 127]. This ensures symmetric
        range has 0 as the centre.
      preserve_sparsity: Whether to apply prune-cluster-preserving quantization
        aware training.
    """
    super(ClusterPreserveDefaultWeightsQuantizer, self).__init__(
        num_bits=num_bits,
        per_axis=per_axis,
        symmetric=symmetric,
        narrow_range=narrow_range,
    )
    self.preserve_sparsity = preserve_sparsity

  def _build_clusters(self, name, layer):
<<<<<<< HEAD
    """ Extract the cluster centroids and cluster indices
        from the pretrained clustered model when the input
        layer is clustered.
=======
    """Extracts the cluster centroids and cluster indices.

    Extracts cluster centroids and cluster indices from the pretrained
    clustered model when the input layer is clustered.

>>>>>>> 5dbd8bdf
    Args:
      name: Name of weights in layer.
      layer: Quantization wrapped keras layer.
    Returns:
      A dictionary of the initial values of the
      cluster centroids, cluster indices, original weights,
      the pretrained flag for marking the first training
      epoch, and weight name.
    """
    result = {}
    weights = getattr(layer.layer, name)
<<<<<<< HEAD
    if self.preserve_sparsity and not tf.reduce_any(weights==0):
=======
    if self.preserve_sparsity and not tf.reduce_any(weights == 0):
>>>>>>> 5dbd8bdf
      self.preserve_sparsity = False
      logging.warning(
          'Input layer does not contain zero weights, so apply CQAT instead.')
    centroids_mask = None
    centroids, lookup = get_unique(weights)
    num_centroids = tf.size(centroids)

    if self.preserve_sparsity:
      sparsity_mask = tf.math.divide_no_nan(weights, weights)
      zero_idx = tf.argmin(tf.abs(centroids), axis=-1)
      centroids_mask = 1.0 - tf.one_hot(zero_idx, num_centroids)
<<<<<<< HEAD
      result = {'sparsity_mask': sparsity_mask}
=======
      result = {SPARSITY_MASK: sparsity_mask}
>>>>>>> 5dbd8bdf

    # Prepare clustering variables for the Keras graph when clusters
    # exist, assuming we do not use number_of_clusters larger than 1024
    if num_centroids > 1024:
      return result
    else:
      clst_centroids_tf = layer.add_weight(
<<<<<<< HEAD
          'cluster_centroids_tf',
=======
          CLUSTER_CENTROIDS,
>>>>>>> 5dbd8bdf
          shape=centroids.shape,
          initializer=tf.keras.initializers.Constant(
              value=K.batch_get_value([centroids])[0]),
          dtype=centroids.dtype,
          trainable=True)

      ori_weights_tf = layer.add_weight(
<<<<<<< HEAD
          'ori_weights_vars_tf',
=======
          ORIGINAL_WEIGHTS,
>>>>>>> 5dbd8bdf
          shape=weights.shape,
          initializer=tf.keras.initializers.Constant(
              value=K.batch_get_value([weights])[0]),
          dtype=weights.dtype,
          trainable=True)

      # Get clustering implementation according to layer type
<<<<<<< HEAD
      clustering_impl_cls = clustering_registry.ClusteringLookupRegistry().\
          get_clustering_impl(layer.layer, name)
=======
      clustering_impl_cls = clustering_registry.ClusteringLookupRegistry(
          ).get_clustering_impl(layer.layer, name)
>>>>>>> 5dbd8bdf
      clustering_impl = clustering_impl_cls(clst_centroids_tf)

      pulling_indices = tf.dtypes.cast(
          clustering_impl.get_pulling_indices(ori_weights_tf),
          lookup.dtype
      )

<<<<<<< HEAD
      # Prepare trainable variables for the Keras graph
      clst_centroids_tf = layer.add_weight(
          'cluster_centroids_tf',
          shape=centroids.shape,
          initializer=tf.keras.initializers.Constant(
              value=K.batch_get_value([centroids])[0]),
          dtype=centroids.dtype,
          trainable=True)

      ori_weights_tf = layer.add_weight(
          'ori_weights_vars_tf',
          shape=weights.shape,
          initializer=tf.keras.initializers.Constant(
              value=K.batch_get_value([weights])[0]),
          dtype=weights.dtype,
          trainable=True)

      # Get clustering implementation according to layer type
      clustering_impl_cls = (
          clustering_registry.ClusteringLookupRegistry().get_clustering_impl(
              layer.layer, name))
      clustering_impl = clustering_impl_cls(clst_centroids_tf)

      pulling_indices_tf = layer.add_weight(
          'pulling_indices_tf',
=======
      pulling_indices_tf = layer.add_weight(
          PULLING_INDICES,
>>>>>>> 5dbd8bdf
          shape=lookup.shape,
          initializer=tf.keras.initializers.Constant(
              value=K.batch_get_value([pulling_indices])[0]),
          dtype=lookup.dtype,
          trainable=False)

      result_clst = {
<<<<<<< HEAD
          'cluster_centroids_tf': clst_centroids_tf,
          'pulling_indices_tf': pulling_indices_tf,
          'ori_weights_vars_tf': ori_weights_tf,
          'weight_name': name,
          'clst_impl': clustering_impl,
          'centroids_mask': centroids_mask,
      }
      result.update(result_clst)
    return result

  def build(self, tensor_shape, name, layer):
    """ Build (P)CQAT wrapper when preserve_sparsity is true and the
        input is clustered.
=======
          CLUSTER_CENTROIDS: clst_centroids_tf,
          PULLING_INDICES: pulling_indices_tf,
          ORIGINAL_WEIGHTS: ori_weights_tf,
          WEIGHT_NAME: name,
          CLUSTERING_IMPL: clustering_impl,
          CENTROIDS_MASK: centroids_mask,
      }
      result.update(result_clst)
      return result

  def build(self, tensor_shape, name, layer):
    """Build (P)CQAT wrapper.

    When preserve_sparsity is true and the input is clustered.

>>>>>>> 5dbd8bdf
    Args:
      tensor_shape: Shape of weights which needs to be quantized.
      name: Name of weights in layer.
      layer: Quantization wrapped keras layer.
    Returns:
      Dictionary of centroids, indices and
      quantization params, the dictionary will be passed
      to __call__ function.
    """
    # To get all the initial values from pretrained clustered model
    result = self._build_clusters(name, layer)
    # Result can have clustering nodes, then this is CQAT
    # Result can have both clustering nodes and sparsity mask, then
    # this will be PCQAT
    result.update(
        super(ClusterPreserveDefaultWeightsQuantizer,
              self).build(tensor_shape, name, layer))

    return result

  def __call__(self, inputs, training, weights, **kwargs):
    """Apply cluster preserved quantization to the input tensor.
    Args:
      inputs: Input tensor (layer's weights) to be quantized.
      training: Whether the graph is currently training.
      weights: Dictionary of weights (params) the quantizer can use to
        quantize the tensor (layer's weights). This contains the weights
        created in the `build` function.
      **kwargs: Additional variables which may be passed to the quantizer.
    Returns:
      quantized tensor.
    """
    if training:
<<<<<<< HEAD
      if 'cluster_centroids_tf' in weights:
        if self.preserve_sparsity:
          weights['ori_weights_vars_tf'].assign(
              tf.multiply(weights['ori_weights_vars_tf'],
                          weights['sparsity_mask']))
          weights['clst_impl'].cluster_centroids.assign(
              weights['clst_impl'].
              cluster_centroids * weights['centroids_mask']
          )
          weights['cluster_centroids_tf'].assign(
              weights['clst_impl'].cluster_centroids
          )
        # Insert clustering variables
        weights['pulling_indices_tf'].assign(tf.dtypes.cast(
            weights['clst_impl'].get_pulling_indices(
                weights['ori_weights_vars_tf']),
            weights['pulling_indices_tf'].dtype
        ))

        output = weights['clst_impl'].\
            get_clustered_weight(
                weights['pulling_indices_tf'],
                weights['ori_weights_vars_tf'])
        inputs.assign(output)
      else:
        if self.preserve_sparsity:
          inputs = tf.multiply(inputs, weights['sparsity_mask'])
=======
      if CLUSTER_CENTROIDS in weights:
        if self.preserve_sparsity:
          weights[ORIGINAL_WEIGHTS].assign(
              tf.multiply(weights[ORIGINAL_WEIGHTS],
                          weights[SPARSITY_MASK]))
          weights[CLUSTERING_IMPL].cluster_centroids.assign(
              weights[CLUSTERING_IMPL].
              cluster_centroids * weights[CENTROIDS_MASK]
          )
          weights[CLUSTER_CENTROIDS].assign(
              weights[CLUSTERING_IMPL].cluster_centroids
          )
        # Insert clustering variables
        weights[PULLING_INDICES].assign(tf.dtypes.cast(
            weights[CLUSTERING_IMPL].get_pulling_indices(
                weights[ORIGINAL_WEIGHTS]),
            weights[PULLING_INDICES].dtype
        ))

        output = weights[CLUSTERING_IMPL].get_clustered_weight(
            weights[PULLING_INDICES], weights[ORIGINAL_WEIGHTS])
        inputs.assign(output)
      else:
        if self.preserve_sparsity:
          inputs = tf.multiply(inputs, weights[SPARSITY_MASK])
>>>>>>> 5dbd8bdf
        output = inputs
    else:
      output = inputs

    return quant_ops.LastValueQuantize(
        output,
        weights['min_var'],
        weights['max_var'],
        is_training=training,
        num_bits=self.num_bits,
        per_channel=self.per_axis,
        symmetric=self.symmetric,
        narrow_range=self.narrow_range
    )


class ClusterPreserveDefault8BitWeightsQuantizer(
    ClusterPreserveDefaultWeightsQuantizer):
<<<<<<< HEAD
  """ClusterPreserveWeightsQuantizer for default 8bit weights"""
=======
  """ClusterPreserveWeightsQuantizer for default 8bit weights."""

>>>>>>> 5dbd8bdf
  def __init__(self, preserve_sparsity):
    super(ClusterPreserveDefault8BitWeightsQuantizer,
          self).__init__(num_bits=8,
                         per_axis=False,
                         symmetric=True,
                         narrow_range=True,
                         preserve_sparsity=preserve_sparsity)
    self.preserve_sparsity = preserve_sparsity


class ClusterPreserveDefault8BitConvWeightsQuantizer(
    ClusterPreserveDefaultWeightsQuantizer,
    default_8bit_quantizers.Default8BitConvWeightsQuantizer):
<<<<<<< HEAD
  """ClusterPreserveWeightsQuantizer for default 8bit Conv2D weights"""
  def __init__(self, preserve_sparsity):
=======
  """ClusterPreserveWeightsQuantizer for default 8bit Conv2D weights."""

  def __init__(self, preserve_sparsity):  # pylint: disable=super-init-not-called
>>>>>>> 5dbd8bdf
    default_8bit_quantizers.Default8BitConvWeightsQuantizer.__init__(self)
    self.preserve_sparsity = preserve_sparsity

  def build(self, tensor_shape, name, layer):
    result = ClusterPreserveDefaultWeightsQuantizer._build_clusters(
        self, name, layer)
    result.update(
        default_8bit_quantizers.Default8BitConvWeightsQuantizer.build(
            self, tensor_shape, name, layer))
    return result<|MERGE_RESOLUTION|>--- conflicted
+++ resolved
@@ -78,11 +78,7 @@
 
 
 class ClusterPreserveQuantizeRegistry(object):
-<<<<<<< HEAD
-  """ClusterPreserveQuantizeRegistry responsible for built-in keras layers."""
-=======
   """ClusterPreserveQuantizeRegistry is for built-in keras layers."""
->>>>>>> 5dbd8bdf
   # The keys represent built-in keras layers; the first values represent the
   # the variables within the layers which hold the kernel weights, second
   # values represent the class name of quantization configuration for layers.
@@ -151,12 +147,8 @@
 
   @classmethod
   def _disable_cluster_preserve(cls, layer):
-<<<<<<< HEAD
-    """Returns whether disable this layer for preserving clusters.
-=======
     """Returns whether to disable this layer for preserving clusters.
 
->>>>>>> 5dbd8bdf
     Args:
       layer: The layer to check for disabling.
     Returns:
@@ -235,13 +227,8 @@
     self.preserve_sparsity = preserve_sparsity
 
   def get_quantize_config(self, layer):
-<<<<<<< HEAD
-    """Returns the quantization config with addon cluster preserve
-    weight_quantizer for the given layer.
-=======
     """Returns the quantization config with weight_quantizer for a given layer.
 
->>>>>>> 5dbd8bdf
     Args:
       layer: input layer to return quantize config for.
     Returns:
@@ -259,17 +246,11 @@
 
 class ClusterPreserveDefaultWeightsQuantizer(quantizers.LastValueQuantizer):
   """Quantize weights while preserving clusters."""
-<<<<<<< HEAD
-  def __init__(
-      self, num_bits, per_axis, symmetric, narrow_range, preserve_sparsity):
-    """ClusterPreserveDefaultWeightsQuantizer
-=======
 
   def __init__(
       self, num_bits, per_axis, symmetric, narrow_range, preserve_sparsity):
     """ClusterPreserveDefaultWeightsQuantizer.
 
->>>>>>> 5dbd8bdf
     Args:
       num_bits: Number of bits for quantization
       per_axis: Whether to apply per_axis quantization. The last dimension is
@@ -291,17 +272,11 @@
     self.preserve_sparsity = preserve_sparsity
 
   def _build_clusters(self, name, layer):
-<<<<<<< HEAD
-    """ Extract the cluster centroids and cluster indices
-        from the pretrained clustered model when the input
-        layer is clustered.
-=======
     """Extracts the cluster centroids and cluster indices.
 
     Extracts cluster centroids and cluster indices from the pretrained
     clustered model when the input layer is clustered.
 
->>>>>>> 5dbd8bdf
     Args:
       name: Name of weights in layer.
       layer: Quantization wrapped keras layer.
@@ -313,11 +288,7 @@
     """
     result = {}
     weights = getattr(layer.layer, name)
-<<<<<<< HEAD
-    if self.preserve_sparsity and not tf.reduce_any(weights==0):
-=======
     if self.preserve_sparsity and not tf.reduce_any(weights == 0):
->>>>>>> 5dbd8bdf
       self.preserve_sparsity = False
       logging.warning(
           'Input layer does not contain zero weights, so apply CQAT instead.')
@@ -329,11 +300,7 @@
       sparsity_mask = tf.math.divide_no_nan(weights, weights)
       zero_idx = tf.argmin(tf.abs(centroids), axis=-1)
       centroids_mask = 1.0 - tf.one_hot(zero_idx, num_centroids)
-<<<<<<< HEAD
-      result = {'sparsity_mask': sparsity_mask}
-=======
       result = {SPARSITY_MASK: sparsity_mask}
->>>>>>> 5dbd8bdf
 
     # Prepare clustering variables for the Keras graph when clusters
     # exist, assuming we do not use number_of_clusters larger than 1024
@@ -341,11 +308,7 @@
       return result
     else:
       clst_centroids_tf = layer.add_weight(
-<<<<<<< HEAD
-          'cluster_centroids_tf',
-=======
           CLUSTER_CENTROIDS,
->>>>>>> 5dbd8bdf
           shape=centroids.shape,
           initializer=tf.keras.initializers.Constant(
               value=K.batch_get_value([centroids])[0]),
@@ -353,11 +316,7 @@
           trainable=True)
 
       ori_weights_tf = layer.add_weight(
-<<<<<<< HEAD
-          'ori_weights_vars_tf',
-=======
           ORIGINAL_WEIGHTS,
->>>>>>> 5dbd8bdf
           shape=weights.shape,
           initializer=tf.keras.initializers.Constant(
               value=K.batch_get_value([weights])[0]),
@@ -365,13 +324,8 @@
           trainable=True)
 
       # Get clustering implementation according to layer type
-<<<<<<< HEAD
-      clustering_impl_cls = clustering_registry.ClusteringLookupRegistry().\
-          get_clustering_impl(layer.layer, name)
-=======
       clustering_impl_cls = clustering_registry.ClusteringLookupRegistry(
           ).get_clustering_impl(layer.layer, name)
->>>>>>> 5dbd8bdf
       clustering_impl = clustering_impl_cls(clst_centroids_tf)
 
       pulling_indices = tf.dtypes.cast(
@@ -379,36 +333,8 @@
           lookup.dtype
       )
 
-<<<<<<< HEAD
-      # Prepare trainable variables for the Keras graph
-      clst_centroids_tf = layer.add_weight(
-          'cluster_centroids_tf',
-          shape=centroids.shape,
-          initializer=tf.keras.initializers.Constant(
-              value=K.batch_get_value([centroids])[0]),
-          dtype=centroids.dtype,
-          trainable=True)
-
-      ori_weights_tf = layer.add_weight(
-          'ori_weights_vars_tf',
-          shape=weights.shape,
-          initializer=tf.keras.initializers.Constant(
-              value=K.batch_get_value([weights])[0]),
-          dtype=weights.dtype,
-          trainable=True)
-
-      # Get clustering implementation according to layer type
-      clustering_impl_cls = (
-          clustering_registry.ClusteringLookupRegistry().get_clustering_impl(
-              layer.layer, name))
-      clustering_impl = clustering_impl_cls(clst_centroids_tf)
-
-      pulling_indices_tf = layer.add_weight(
-          'pulling_indices_tf',
-=======
       pulling_indices_tf = layer.add_weight(
           PULLING_INDICES,
->>>>>>> 5dbd8bdf
           shape=lookup.shape,
           initializer=tf.keras.initializers.Constant(
               value=K.batch_get_value([pulling_indices])[0]),
@@ -416,21 +342,6 @@
           trainable=False)
 
       result_clst = {
-<<<<<<< HEAD
-          'cluster_centroids_tf': clst_centroids_tf,
-          'pulling_indices_tf': pulling_indices_tf,
-          'ori_weights_vars_tf': ori_weights_tf,
-          'weight_name': name,
-          'clst_impl': clustering_impl,
-          'centroids_mask': centroids_mask,
-      }
-      result.update(result_clst)
-    return result
-
-  def build(self, tensor_shape, name, layer):
-    """ Build (P)CQAT wrapper when preserve_sparsity is true and the
-        input is clustered.
-=======
           CLUSTER_CENTROIDS: clst_centroids_tf,
           PULLING_INDICES: pulling_indices_tf,
           ORIGINAL_WEIGHTS: ori_weights_tf,
@@ -446,7 +357,6 @@
 
     When preserve_sparsity is true and the input is clustered.
 
->>>>>>> 5dbd8bdf
     Args:
       tensor_shape: Shape of weights which needs to be quantized.
       name: Name of weights in layer.
@@ -480,35 +390,6 @@
       quantized tensor.
     """
     if training:
-<<<<<<< HEAD
-      if 'cluster_centroids_tf' in weights:
-        if self.preserve_sparsity:
-          weights['ori_weights_vars_tf'].assign(
-              tf.multiply(weights['ori_weights_vars_tf'],
-                          weights['sparsity_mask']))
-          weights['clst_impl'].cluster_centroids.assign(
-              weights['clst_impl'].
-              cluster_centroids * weights['centroids_mask']
-          )
-          weights['cluster_centroids_tf'].assign(
-              weights['clst_impl'].cluster_centroids
-          )
-        # Insert clustering variables
-        weights['pulling_indices_tf'].assign(tf.dtypes.cast(
-            weights['clst_impl'].get_pulling_indices(
-                weights['ori_weights_vars_tf']),
-            weights['pulling_indices_tf'].dtype
-        ))
-
-        output = weights['clst_impl'].\
-            get_clustered_weight(
-                weights['pulling_indices_tf'],
-                weights['ori_weights_vars_tf'])
-        inputs.assign(output)
-      else:
-        if self.preserve_sparsity:
-          inputs = tf.multiply(inputs, weights['sparsity_mask'])
-=======
       if CLUSTER_CENTROIDS in weights:
         if self.preserve_sparsity:
           weights[ORIGINAL_WEIGHTS].assign(
@@ -534,7 +415,6 @@
       else:
         if self.preserve_sparsity:
           inputs = tf.multiply(inputs, weights[SPARSITY_MASK])
->>>>>>> 5dbd8bdf
         output = inputs
     else:
       output = inputs
@@ -553,12 +433,8 @@
 
 class ClusterPreserveDefault8BitWeightsQuantizer(
     ClusterPreserveDefaultWeightsQuantizer):
-<<<<<<< HEAD
-  """ClusterPreserveWeightsQuantizer for default 8bit weights"""
-=======
   """ClusterPreserveWeightsQuantizer for default 8bit weights."""
 
->>>>>>> 5dbd8bdf
   def __init__(self, preserve_sparsity):
     super(ClusterPreserveDefault8BitWeightsQuantizer,
           self).__init__(num_bits=8,
@@ -572,14 +448,9 @@
 class ClusterPreserveDefault8BitConvWeightsQuantizer(
     ClusterPreserveDefaultWeightsQuantizer,
     default_8bit_quantizers.Default8BitConvWeightsQuantizer):
-<<<<<<< HEAD
-  """ClusterPreserveWeightsQuantizer for default 8bit Conv2D weights"""
-  def __init__(self, preserve_sparsity):
-=======
   """ClusterPreserveWeightsQuantizer for default 8bit Conv2D weights."""
 
   def __init__(self, preserve_sparsity):  # pylint: disable=super-init-not-called
->>>>>>> 5dbd8bdf
     default_8bit_quantizers.Default8BitConvWeightsQuantizer.__init__(self)
     self.preserve_sparsity = preserve_sparsity
 
