--- conflicted
+++ resolved
@@ -429,15 +429,8 @@
 
     # Detects whether layer is convolutional and is clustered per channel
     data_format = getattr(layer.layer, 'data_format', None)
-<<<<<<< HEAD
-    centroids, num_centroids, lookup, cluster_per_channel = \
-       get_centroids(layer,
-                     weights,
-                     data_format)
-=======
     centroids, num_centroids, lookup, cluster_per_channel = get_centroids(
         layer, weights, data_format)
->>>>>>> 537cefbf
 
     if self.preserve_sparsity:
       sparsity_mask = tf.math.divide_no_nan(weights, weights)
@@ -468,18 +461,11 @@
 
       # Get clustering implementation according to layer type
       clustering_impl_cls = clustering_registry.ClusteringLookupRegistry(
-<<<<<<< HEAD
-          ).get_clustering_impl(layer.layer, name,
-            cluster_per_channel=cluster_per_channel)
-      clustering_impl = clustering_impl_cls(clst_centroids_tf,
-          cluster_config.GradientAggregation.SUM, data_format)
-=======
       ).get_clustering_impl(
           layer.layer, name, cluster_per_channel=cluster_per_channel)
       clustering_impl = clustering_impl_cls(
           clst_centroids_tf, cluster_config.GradientAggregation.SUM,
           data_format)
->>>>>>> 537cefbf
 
       pulling_indices = tf.dtypes.cast(
           clustering_impl.get_pulling_indices(ori_weights_tf),
