--- conflicted
+++ resolved
@@ -36,17 +36,10 @@
   def setUp(self):
     super(ClusterPreserveQuantizeRegistryTest, self).setUp()
     # Test CQAT by default
-<<<<<<< HEAD
-    self.cluster_preserve_quantize_registry = \
-      cluster_preserve_quantize_registry.ClusterPreserveQuantizeRegistry(
-          False
-      )
-=======
     self.cluster_preserve_quantize_registry = (
         cluster_preserve_quantize_registry.ClusterPreserveQuantizeRegistry(
             False)
         )
->>>>>>> 5dbd8bdf
     # layers which are supported
     # initial and build a Conv2D layer
     self.layer_conv2d = layers.Conv2D(10, (2, 2))
@@ -65,10 +58,6 @@
 
   class CustomLayer(layers.Layer):
     """A simple custom layer with training weights."""
-<<<<<<< HEAD
-=======
-
->>>>>>> 5dbd8bdf
     def build(self, input_shape=(2, 2)):
       self.add_weight(shape=input_shape,
                       initializer='random_normal',
@@ -76,10 +65,6 @@
 
   class CustomQuantizeConfig(QuantizeConfig):
     """A dummy concrete class for testing unregistered configs."""
-<<<<<<< HEAD
-=======
-
->>>>>>> 5dbd8bdf
     def get_weights_and_quantizers(self, layer):
       return []
 
@@ -113,19 +98,11 @@
         self.cluster_preserve_quantize_registry.supports(self.layer_custom))
 
   def testApplyClusterPreserveWithQuantizeConfig(self):
-<<<<<<< HEAD
-    self.cluster_preserve_quantize_registry.\
-      apply_cluster_preserve_quantize_config(
-          self.layer_conv2d,
-          default_8bit_quantize_registry.Default8BitConvQuantizeConfig(
-              ['kernel'], ['activation'], False))
-=======
     (self.cluster_preserve_quantize_registry
      .apply_cluster_preserve_quantize_config(
          self.layer_conv2d,
          default_8bit_quantize_registry.Default8BitConvQuantizeConfig(
              ['kernel'], ['activation'], False)))
->>>>>>> 5dbd8bdf
 
   def testRaisesErrorUnsupportedQuantizeConfigWithLayer(self):
     with self.assertRaises(
@@ -148,16 +125,9 @@
         default_8bit_quantize_registry.Default8BitQuantizeRegistry())
     self.cluster_registry = clustering_registry.ClusteringRegistry()
     # Test CQAT by default
-<<<<<<< HEAD
-    self.cluster_preserve_quantize_registry = \
-      cluster_preserve_quantize_registry.ClusterPreserveQuantizeRegistry(
-          False
-      )
-=======
     self.cluster_preserve_quantize_registry = (
         cluster_preserve_quantize_registry.ClusterPreserveQuantizeRegistry(
             False))
->>>>>>> 5dbd8bdf
 
   def testSupportsClusterDefault8bitQuantizeKerasLayers(self):
     # ClusterPreserveQuantize supported layer, must be suppoted
