--- conflicted
+++ resolved
@@ -245,11 +245,7 @@
         ":quantize_wrapper",
         # tensorflow dep1,
         "//tensorflow_model_optimization/python/core/quantization/keras/default_8bit:default_8bit_quantize_registry",
-<<<<<<< HEAD
-        "//tensorflow_model_optimization/python/core/quantization/keras/prune_preserve:prune_preserve_quantize_registry",
-=======
         "//tensorflow_model_optimization/python/core/quantization/keras/default_8bit:default_8bit_quantize_scheme",
->>>>>>> dae21f63
         "//tensorflow_model_optimization/python/core/quantization/keras/layers:conv_batchnorm",
     ],
 )
