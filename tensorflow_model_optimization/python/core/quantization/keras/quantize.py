# Copyright 2019 The TensorFlow Authors. All Rights Reserved.
#
# Licensed under the Apache License, Version 2.0 (the "License");
# you may not use this file except in compliance with the License.
# You may obtain a copy of the License at
#
#     http://www.apache.org/licenses/LICENSE-2.0
#
# Unless required by applicable law or agreed to in writing, software
# distributed under the License is distributed on an "AS IS" BASIS,
# WITHOUT WARRANTIES OR CONDITIONS OF ANY KIND, either express or implied.
# See the License for the specific language governing permissions and
# limitations under the License.
# ==============================================================================
"""Quantization API functions for tf.keras models."""

import tensorflow as tf

from tensorflow_model_optimization.python.core.keras import metrics
from tensorflow_model_optimization.python.core.quantization.keras import quantize_annotate as quantize_annotate_mod
from tensorflow_model_optimization.python.core.quantization.keras import quantize_aware_activation
from tensorflow_model_optimization.python.core.quantization.keras import quantize_config as quantize_config_mod
from tensorflow_model_optimization.python.core.quantization.keras import quantize_layer
from tensorflow_model_optimization.python.core.quantization.keras import quantize_wrapper
from tensorflow_model_optimization.python.core.quantization.keras import quantizers
from tensorflow_model_optimization.python.core.quantization.keras.default_8bit import default_8bit_quantize_registry
from tensorflow_model_optimization.python.core.quantization.keras.default_8bit import default_8bit_quantize_scheme
from tensorflow_model_optimization.python.core.quantization.keras.experimental.default_n_bit import default_n_bit_quantize_registry

keras = tf.keras


def quantize_scope(*args):
  """Scope which can be used to deserialize quantized Keras models and layers.

  Under `quantize_scope`, Keras methods such as `tf.keras.load_model` and
  `tf.keras.models.model_from_config` will be able to deserialize Keras models
  and layers which contain quantization classes such as `QuantizeConfig`
  and `Quantizer`.

  Example:

  ```python
  tf.keras.models.save_model(quantized_model, keras_file)

  with quantize_scope():
    loaded_model = tf.keras.models.load_model(keras_file)

  # If your quantized model uses custom objects such as a specific `Quantizer`,
  # you can pass them to quantize_scope to deserialize your model.
  with quantize_scope({'FixedRangeQuantizer', FixedRangeQuantizer}
    loaded_model = tf.keras.models.load_model(keras_file)
  ```

  For further understanding, see `tf.keras.utils.custom_object_scope`.

  Args:
    *args: Variable length list of dictionaries of `{name, class}` pairs to add
      to the scope created by this method.

  Returns:
    Object of type `CustomObjectScope` with quantization objects included.
  """
  quantization_objects = {
      'QuantizeAnnotate': quantize_annotate_mod.QuantizeAnnotate,
      'QuantizeAwareActivation':
          quantize_aware_activation.QuantizeAwareActivation,
      'NoOpActivation': quantize_aware_activation.NoOpActivation,
      'QuantizeWrapper': quantize_wrapper.QuantizeWrapper,
      'QuantizeLayer': quantize_layer.QuantizeLayer,
      'OutputOnlyConfig': quantize_config_mod.OutputOnlyConfig,
  }
  quantization_objects.update(default_8bit_quantize_registry._types_dict())  # pylint: disable=protected-access
  quantization_objects.update(default_n_bit_quantize_registry._types_dict())  # pylint: disable=protected-access
  quantization_objects.update(quantizers._types_dict())  # pylint: disable=protected-access

  return tf.keras.utils.custom_object_scope(*(args + (quantization_objects,)))


def quantize_model(to_quantize):
  """Quantize a `tf.keras` model with the default quantization implementation.

  Quantization constructs a model which emulates quantization during training.
  This allows the model to learn parameters robust to quantization loss, and
  also model the accuracy of a quantized model.

  For more information, see
  https://www.tensorflow.org/model_optimization/guide/quantization/training

  Quantize a model:

  ```python
  # Quantize sequential model
  model = quantize_model(
      keras.Sequential([
          layers.Dense(10, activation='relu', input_shape=(100,)),
          layers.Dense(2, activation='sigmoid')
      ]))

  # Quantize functional model
  in = tf.keras.Input((3,))
  out = tf.keras.Dense(2)(in)
  model = tf.keras.Model(in, out)

  quantized_model = quantize_model(model)
  ```

  Note that this function removes the optimizer from the original model.

  The returned model copies over weights from the original model. So while
  it preserves the original weights, training it will not modify the weights
  of the original model.

  Args:
    to_quantize: tf.keras model to be quantized. It can have pre-trained
      weights.

  Returns:
    Returns a new `tf.keras` model prepared for quantization.
  """
  if to_quantize is None:
    raise ValueError('`to_quantize` cannot be None')

  if not isinstance(to_quantize, keras.Model):
    raise ValueError(
        '`to_quantize` can only be a `tf.keras.Model` instance. Use '
        'the `quantize_annotate_layer` API to handle individual layers.'
        'You passed an instance of type: {input}.'.format(
            input=to_quantize.__class__.__name__))

  if not isinstance(
      to_quantize, keras.Sequential) and not to_quantize._is_graph_network:  # pylint: disable=protected-access
    raise ValueError(
        '`to_quantize` can only either be a tf.keras Sequential or '
        'Functional model.')

  annotated_model = quantize_annotate_model(to_quantize)
  return quantize_apply(annotated_model)


def quantize_annotate_model(to_annotate):
  """Annotate a `tf.keras` model to be quantized.

  This function does not actually quantize the model. It merely specifies
  that the model needs to be quantized. `quantize_apply` can then be used
  to quantize the model.

  This function is intended to be used in conjunction with the
  `quantize_annotate_layer` API. Otherwise, it is simpler to use
  `quantize_model`.

  Annotate a model while overriding the default behavior for a layer:

  ```python
  quantize_config = MyDenseQuantizeConfig()

  model = quantize_annotate_model(
    keras.Sequential([
      layers.Dense(10, activation='relu', input_shape=(100,)),
      quantize_annotate_layer(
          layers.Dense(2, activation='sigmoid'),
          quantize_config=quantize_config)
    ]))

  # The first Dense layer gets quantized with the default behavior,
  # but the second layer uses `MyDenseQuantizeConfig` for quantization.
  quantized_model = quantize_apply(model)
  ```

  Note that this function removes the optimizer from the original model.

  Args:
    to_annotate: `tf.keras` model which needs to be quantized.

  Returns:
    New tf.keras model with each layer in the model wrapped with
    `QuantizeAnnotate`. The new model preserves weights from the original
    model.
  """
  if to_annotate is None:
    raise ValueError('`to_annotate` cannot be None')

  if not isinstance(to_annotate, keras.Model):
    raise ValueError(
        '`to_annotate` can only be a `tf.keras.Model` instance. Use '
        'the `quantize_annotate_layer` API to handle individual layers. '
        'You passed an instance of type: {input}.'.format(
            input=to_annotate.__class__.__name__))

  if not isinstance(
      to_annotate, keras.Sequential) and not to_annotate._is_graph_network:  # pylint: disable=protected-access
    raise ValueError(
        '`to_annotate` can only either be a tf.keras Sequential or '
        'Functional model.')

  def _add_quant_wrapper(layer):
    """Add annotation wrapper."""
    # Already annotated layer. No need to wrap.
    if isinstance(layer, quantize_annotate_mod.QuantizeAnnotate):
      return layer

    if isinstance(layer, tf.keras.Model):
      raise ValueError(
          'Quantizing a tf.keras Model inside another tf.keras Model is not supported.'
      )

    return quantize_annotate_mod.QuantizeAnnotate(layer)

  return keras.models.clone_model(
      to_annotate, input_tensors=None, clone_function=_add_quant_wrapper)


def quantize_annotate_layer(to_annotate, quantize_config=None):
  """Annotate a `tf.keras` layer to be quantized.

  This function does not actually quantize the layer. It is merely used to
  specify that the layer should be quantized. The layer then gets quantized
  accordingly when `quantize_apply` is used.

  This method should be used when the user wants to quantize only certain
  layers of the model, or change the default behavior of how a layer is
  quantized.

  Annotate a layer:

  ```python
  model = keras.Sequential([
      layers.Dense(10, activation='relu', input_shape=(100,)),
      quantize_annotate_layer(layers.Dense(2, activation='sigmoid'))
  ])

  # Only the second Dense layer is quantized.
  quantized_model = quantize_apply(model)
  ```

  Args:
    to_annotate: `tf.keras` layer which needs to be quantized.
    quantize_config: optional `QuantizeConfig` which controls how the layer is
      quantized. In its absence, the default behavior for the layer is used.

  Returns:
    `tf.keras` layer wrapped with `QuantizeAnnotate`.
  """
  if to_annotate is None:
    raise ValueError('`to_annotate` cannot be None')

  # Check against keras.Model since it is an instance of keras.layers.Layer.
  if not isinstance(to_annotate, keras.layers.Layer) or isinstance(
      to_annotate, keras.Model):
    raise ValueError(
        '`to_annotate` can only be a `tf.keras.layers.Layer` instance. '
        'You passed an instance of type: {input}.'.format(
            input=to_annotate.__class__.__name__))

  if quantize_config is not None and not isinstance(
      quantize_config, quantize_config_mod.QuantizeConfig):
    raise ValueError(
        '`quantize_config` can only be a `tfmot.quantization.keras.QuantizeConfig` instance.'
        'You passed an instance of type: {input}.'.format(
            input=quantize_config.__class__.__name__))

  return quantize_annotate_mod.QuantizeAnnotate(
      layer=to_annotate, quantize_config=quantize_config)


@metrics.MonitorBoolGauge('quantize_apply_usage')
def quantize_apply(
    model,
    scheme=default_8bit_quantize_scheme.Default8BitQuantizeScheme()):
  """Quantize a `tf.keras` model that has been annotated for quantization.

  Quantization constructs a model which emulates quantization during training.
  This allows the model to learn parameters robust to quantization loss, and
  also model the accuracy of a quantized model.

  For more information, see
  https://www.tensorflow.org/model_optimization/guide/quantization/training
  TODO(tfmot): Link blog once launched.

  This function takes a `tf.keras` model in which the desired layers for
  quantization have already been annotated. See `quantize_annotate_model`
  and `quantize_annotate_layer`.

  Quantize model.
  ```python
  model = keras.Sequential([
      layers.Dense(10, activation='relu', input_shape=(100,)),
      quantize_annotate_layer(layers.Dense(2, activation='sigmoid'))
  ])

  # Only the second Dense layer is quantized.
  quantized_model = quantize_apply(model)
  ```

  Note that this function removes the optimizer from the original model.

  The returned model copies over weights from the original model. So while
  it preserves the original weights, training it will not modify the weights
  of the original model.

  Args:
    model: A `tf.keras` Sequential or Functional model which has been annotated
      with `quantize_annotate`. It can have pre-trained weights.
    scheme: A `QuantizeScheme` which specifies transformer and quantization
      registry. The default is `Default8BitQuantizeScheme()`.

  Returns:
    Returns a new `tf.keras` model in which the annotated layers have been
    prepared for quantization.
  """
  if model is None:
    raise ValueError('`model` cannot be None')

  if not isinstance(model, keras.Model):
    raise ValueError('`model` can only be a `tf.keras.Model` instance.'
                     'You passed an instance of type: {input}.'.format(
                         input=model.__class__.__name__))

  if not isinstance(model, keras.Sequential) and not model._is_graph_network:  # pylint: disable=protected-access
    raise ValueError('`model` can only either be a tf.keras Sequential or '
                     'Functional model.')

  # Have at least 1 layer annotated with QuantizeAnnotate
  if not any(isinstance(layer, quantize_annotate_mod.QuantizeAnnotate)
             for layer in model.layers):
    raise ValueError('`model` must contain at least one layer which have been '
                     'annotated with `quantize_annotate*`. There are no layers '
                     'to quantize.')

  if not model.built:
    raise ValueError('`model` must be a built model. '
                     'been built yet. Please call `model.build(input_shape)` '
                     'before quantizing your model.')

  def _clone_model_with_weights(model_to_clone):
    cloned_model = keras.models.clone_model(model_to_clone)
    cloned_model.set_weights(model_to_clone.get_weights())

    return cloned_model

  def _extract_original_model(model_to_unwrap):
    """Extracts original model by removing wrappers."""
    layer_quantize_map = {}
    requires_output_quantize = set()

    def _unwrap(layer):
      if not isinstance(layer, quantize_annotate_mod.QuantizeAnnotate):
        return layer

      annotate_wrapper = layer
      # pylint: disable=protected-access
      if layer._inbound_nodes and len(layer._inbound_nodes) == 1:
        node = layer._inbound_nodes[0]
        inbound_layers = tf.nest.flatten(node.inbound_layers)
        if len(inbound_layers) == 1 and not isinstance(
            inbound_layers[0], quantize_annotate_mod.QuantizeAnnotate):
          requires_output_quantize.add(inbound_layers[0].name)
      # pylint: enable=protected-access

      layer_quantize_map[annotate_wrapper.layer.name] = {
          'quantize_config': annotate_wrapper.quantize_config
      }
      return annotate_wrapper.layer

    unwrapped_model = keras.models.clone_model(
        model_to_unwrap, input_tensors=None, clone_function=_unwrap)

    return unwrapped_model, layer_quantize_map, requires_output_quantize

  def _quantize(layer):  # pylint: disable=missing-docstring
    if ((layer.name not in layer_quantize_map and
         layer.name not in requires_output_quantize) or
        (isinstance(layer, quantize_wrapper.QuantizeWrapper))):
      # It supports for custom QuantizeWrapper.
      return layer

    if layer.name in requires_output_quantize:
      if not quantize_registry.supports(layer):
        return layer
      full_quantize_config = quantize_registry.get_quantize_config(layer)
      if not full_quantize_config:
        return layer
      quantize_config = quantize_config_mod.OutputOnlyConfig(
<<<<<<< HEAD
        full_quantize_config)
=======
          full_quantize_config)
>>>>>>> f676a3b6
    else:
      quantize_config = layer_quantize_map[layer.name].get('quantize_config')
      if not quantize_config and quantize_registry.supports(layer):
        quantize_config = quantize_registry.get_quantize_config(layer)

    if not quantize_config:
      error_msg = (
          'Layer {}:{} is not supported. You can quantize this '
          'layer by passing a `tfmot.quantization.keras.QuantizeConfig` '
          'instance to the `quantize_annotate_layer` '
          'API.')
      raise RuntimeError(
          error_msg.format(layer.name, layer.__class__,
                           quantize_registry.__class__))

    # `QuantizeWrapper` does not copy any additional layer params from
    # `QuantizeAnnotate`. This should generally be fine, but occasionally
    # `QuantizeAnnotate` wrapper may contain `batch_input_shape` like params.
    # TODO(pulkitb): Ensure this does not affect model cloning.
    return quantize_wrapper.QuantizeWrapper(layer, quantize_config)

  # 1. Create a copy of the model with the same weights. This ensures
  # modifications don't affect the original model, or its weights.
  try:
    model_copy = _clone_model_with_weights(model)
  except ValueError:
    raise ValueError(
        'Unable to clone model. This generally happens if you used custom Keras layers or objects '
        'in your model. Please specify them via `quantize_scope` for your calls to `quantize_model` '
        'and `quantize_apply`.'
    )

  # 2. Remove QuantizeAnnotate wrappers from the layers in the model. This
  # extracts the original model structure (easier to transform), and
  # stores relevant quantization information in a map.
  (unwrapped_model, layer_quantize_map,
   requires_output_quantize) = _extract_original_model(model_copy)
  # Model cloning excludes input layers. Add input layers into the map
  # since they need to be matched for patterns as well.
  # pylint: disable=protected-access
  for input_layer in unwrapped_model._input_layers:
    for outbound_node in input_layer._outbound_nodes:
      if outbound_node.outbound_layer.name in layer_quantize_map:
        layer_quantize_map[input_layer.name] = {}
  # pylint: enable=protected-access

  # 3. Apply the graph transformations required to match model passes on
  # target device/dialect.
  quantize_transform = scheme.get_layout_transformer()
  # layer_quantize_map gets modified by the transformations.
  transformed_model, layer_quantize_map = quantize_transform.apply(
      unwrapped_model, layer_quantize_map)

  # TODO(pulkitb): Think more about how to introduce Default specific code.
  quantize_registry = scheme.get_quantize_registry()

  # 4. Actually quantize all the relevant layers in the model. This is done by
  # wrapping the layers with QuantizeWrapper, and passing the associated
  # `QuantizeConfig`.

  return keras.models.clone_model(
      transformed_model, input_tensors=None, clone_function=_quantize)<|MERGE_RESOLUTION|>--- conflicted
+++ resolved
@@ -381,11 +381,7 @@
       if not full_quantize_config:
         return layer
       quantize_config = quantize_config_mod.OutputOnlyConfig(
-<<<<<<< HEAD
         full_quantize_config)
-=======
-          full_quantize_config)
->>>>>>> f676a3b6
     else:
       quantize_config = layer_quantize_map[layer.name].get('quantize_config')
       if not quantize_config and quantize_registry.supports(layer):
