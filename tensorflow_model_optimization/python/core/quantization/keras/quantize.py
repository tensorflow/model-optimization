--- conflicted
+++ resolved
@@ -23,11 +23,7 @@
 from tensorflow_model_optimization.python.core.quantization.keras import quantize_wrapper
 from tensorflow_model_optimization.python.core.quantization.keras import quantizers
 from tensorflow_model_optimization.python.core.quantization.keras.default_8bit import default_8bit_quantize_registry
-<<<<<<< HEAD
-from tensorflow_model_optimization.python.core.quantization.keras.prune_preserve import prune_preserve_quantize_registry
-=======
 from tensorflow_model_optimization.python.core.quantization.keras.default_8bit import default_8bit_quantize_scheme
->>>>>>> dae21f63
 from tensorflow_model_optimization.python.core.quantization.keras.layers import conv_batchnorm
 
 keras = tf.keras
@@ -267,13 +263,9 @@
       layer=to_annotate, quantize_config=quantize_config)
 
 
-<<<<<<< HEAD
-def quantize_apply(model, prune_preserve=False):
-=======
 def quantize_apply(
     model,
     scheme=default_8bit_quantize_scheme.Default8BitQuantizeScheme()):
->>>>>>> dae21f63
   """Quantize a `tf.keras` model that has been annotated for quantization.
 
   Quantization constructs a model which emulates quantization during training.
@@ -299,18 +291,6 @@
   quantized_model = quantize_apply(model)
   ```
 
-  (experimental) sparsity preserved quantize model.
-  ```python
-  model = keras.Sequential([
-        layers.Dense(10, activation='relu', input_shape=(100, )),
-        quantize_annotate_layer(layers.Dense(2, activation='sigmoid'),
-                                prune_preserve=True)
-  ])
-
-  # weights sparsity in Dense layer reserved while quantized.
-  quantized_model = quantize_apply(model)
-  ```
-
   Note that this function removes the optimizer from the original model.
 
   The returned model copies over weights from the original model. So while
@@ -320,13 +300,8 @@
   Args:
     model: A `tf.keras` Sequential or Functional model which has been annotated
       with `quantize_annotate`. It can have pre-trained weights.
-<<<<<<< HEAD
-    prune_preserve(experimental): optional boolean value that determines whether
-      enable sparsity preserved quantization.
-=======
     scheme: A `QuantizeScheme` which specifies transformer and quantization
       registry. The default is `Default8BitQuantizeScheme()`.
->>>>>>> dae21f63
 
   Returns:
     Returns a new `tf.keras` model in which the annotated layers have been
@@ -389,11 +364,6 @@
     quantize_config = layer_quantize_map[layer.name].get('quantize_config')
     if not quantize_config and quantize_registry.supports(layer):
       quantize_config = quantize_registry.get_quantize_config(layer)
-
-    # (experimental) enable sparsity preserved quantization
-    if prune_preserve and prune_quantize_registry.supports(layer):
-      quantize_config = prune_quantize_registry.apply_sparsity_preserve_quantize_config(
-          layer, quantize_config)
 
     if not quantize_config:
       error_msg = (
@@ -443,15 +413,8 @@
       unwrapped_model, layer_quantize_map)
 
   # TODO(pulkitb): Think more about how to introduce Default specific code.
-<<<<<<< HEAD
-  quantize_registry = default_8bit_quantize_registry.QuantizeRegistry(
-  )
-  prune_quantize_registry = prune_preserve_quantize_registry.PrunePreserveQuantizeRegistry(
-  )
-=======
   quantize_registry = scheme.get_quantize_registry()
 
->>>>>>> dae21f63
   # 4. Actually quantize all the relevant layers in the model. This is done by
   # wrapping the layers with QuantizeWrapper, and passing the associated
   # `QuantizeConfig`.
