# Copyright 2021 The TensorFlow Authors. All Rights Reserved.
#
# Licensed under the Apache License, Version 2.0 (the "License");
# you may not use this file except in compliance with the License.
# You may obtain a copy of the License at
#
#     http://www.apache.org/licenses/LICENSE-2.0
#
# Unless required by applicable law or agreed to in writing, software
# distributed under the License is distributed on an "AS IS" BASIS,
# WITHOUT WARRANTIES OR CONDITIONS OF ANY KIND, either express or implied.
# See the License for the specific language governing permissions and
# limitations under the License.
# ==============================================================================
"""Tests for a simple convnet with clusterable layer on the MNIST dataset."""

import tensorflow as tf

from tensorflow_model_optimization.python.core.clustering.keras import cluster
from tensorflow_model_optimization.python.core.clustering.keras import cluster_config

tf.random.set_seed(42)

keras = tf.keras

EPOCHS = 7
EPOCHS_FINE_TUNING = 4
NUMBER_OF_CLUSTERS = 8


def _build_model():
  """Builds a simple CNN model."""
  i = tf.keras.layers.Input(shape=(28, 28), name='input')
  x = tf.keras.layers.Reshape((28, 28, 1))(i)
  x = tf.keras.layers.Conv2D(
      filters=12, kernel_size=(3, 3), activation='relu', name='conv1')(
          x)
  x = tf.keras.layers.MaxPool2D(2, 2)(x)
  x = tf.keras.layers.Flatten()(x)
  output = tf.keras.layers.Dense(units=10)(x)

  model = tf.keras.Model(inputs=[i], outputs=[output])
  return model


def _get_dataset():
  mnist = tf.keras.datasets.mnist
  (x_train, y_train), (x_test, y_test) = mnist.load_data()
  x_train, x_test = x_train / 255.0, x_test / 255.0
  # Use subset of 60000 examples to keep unit test speed fast.
  x_train = x_train[0:1000]
  y_train = y_train[0:1000]
  return (x_train, y_train), (x_test, y_test)


def _train_model(model):
  loss_fn = tf.keras.losses.SparseCategoricalCrossentropy(from_logits=True)

  model.compile(optimizer='adam', loss=loss_fn, metrics=['accuracy'])

  (x_train, y_train), _ = _get_dataset()

  model.fit(x_train, y_train, epochs=EPOCHS)


def _cluster_model(model, number_of_clusters):

  (x_train, y_train), _ = _get_dataset()

  clustering_params = {
      'number_of_clusters':
          number_of_clusters,
      'cluster_centroids_init':
          cluster_config.CentroidInitialization.KMEANS_PLUS_PLUS
  }

  # Cluster model
  clustered_model = cluster.cluster_weights(model, **clustering_params)

  # Use smaller learning rate for fine-tuning
  # clustered model
  opt = tf.keras.optimizers.Adam(learning_rate=1e-5)

  clustered_model.compile(
      loss=tf.keras.losses.SparseCategoricalCrossentropy(from_logits=True),
      optimizer=opt,
      metrics=['accuracy'])

  # Fine-tune clustered model
  clustered_model.fit(x_train, y_train, epochs=EPOCHS_FINE_TUNING)

  stripped_model = cluster.strip_clustering(clustered_model)
  stripped_model.compile(
      loss=tf.keras.losses.SparseCategoricalCrossentropy(from_logits=True),
      optimizer=opt,
      metrics=['accuracy'])

  return stripped_model

<<<<<<< HEAD

=======
>>>>>>> db8f756f
def _get_number_of_unique_weights(stripped_model, layer_nr, weight_name):
  layer = stripped_model.layers[layer_nr]
  weight = getattr(layer, weight_name)
  weights_as_list = weight.numpy().reshape(-1, ).tolist()
  nr_of_unique_weights = len(set(weights_as_list))

  return nr_of_unique_weights


class FunctionalTest(tf.test.TestCase):

  def testMnist(self):
    """In this test we test that 'kernel' weights are clustered."""
    model = _build_model()
    _train_model(model)

    # Checks that number of original weights('kernel') is greater than the
    # number of clusters
    nr_of_unique_weights = _get_number_of_unique_weights(model, -1, 'kernel')
    self.assertGreater(nr_of_unique_weights, NUMBER_OF_CLUSTERS)

    # Record the number of unique values of 'bias'
    nr_of_bias_weights = _get_number_of_unique_weights(model, -1, 'bias')
    self.assertGreater(nr_of_bias_weights, NUMBER_OF_CLUSTERS)

    _, (x_test, y_test) = _get_dataset()

    results_original = model.evaluate(x_test, y_test)
    self.assertGreater(results_original[1], 0.8)

    clustered_model = _cluster_model(model, NUMBER_OF_CLUSTERS)

    results = clustered_model.evaluate(x_test, y_test)

    self.assertGreater(results[1], 0.8)

<<<<<<< HEAD
    nr_of_unique_weights = _get_number_of_unique_weights(clustered_model, -1, 'kernel')
=======
    nr_of_unique_weights = _get_number_of_unique_weights(
        clustered_model, -1, 'kernel')
>>>>>>> db8f756f
    self.assertLessEqual(nr_of_unique_weights, NUMBER_OF_CLUSTERS)

    # checks that we don't cluster 'bias' weights
    clustered_nr_of_bias_weights = _get_number_of_unique_weights(
        clustered_model, -1, 'bias')
    self.assertEqual(nr_of_bias_weights, clustered_nr_of_bias_weights)


if __name__ == '__main__':
  tf.test.main()<|MERGE_RESOLUTION|>--- conflicted
+++ resolved
@@ -97,10 +97,6 @@
 
   return stripped_model
 
-<<<<<<< HEAD
-
-=======
->>>>>>> db8f756f
 def _get_number_of_unique_weights(stripped_model, layer_nr, weight_name):
   layer = stripped_model.layers[layer_nr]
   weight = getattr(layer, weight_name)
@@ -137,12 +133,8 @@
 
     self.assertGreater(results[1], 0.8)
 
-<<<<<<< HEAD
-    nr_of_unique_weights = _get_number_of_unique_weights(clustered_model, -1, 'kernel')
-=======
     nr_of_unique_weights = _get_number_of_unique_weights(
         clustered_model, -1, 'kernel')
->>>>>>> db8f756f
     self.assertLessEqual(nr_of_unique_weights, NUMBER_OF_CLUSTERS)
 
     # checks that we don't cluster 'bias' weights
