# Copyright 2021 The TensorFlow Authors. All Rights Reserved.
#
# Licensed under the Apache License, Version 2.0 (the "License");
# you may not use this file except in compliance with the License.
# You may obtain a copy of the License at
#
#     http://www.apache.org/licenses/LICENSE-2.0
#
# Unless required by applicable law or agreed to in writing, software
# distributed under the License is distributed on an "AS IS" BASIS,
# WITHOUT WARRANTIES OR CONDITIONS OF ANY KIND, either express or implied.
# See the License for the specific language governing permissions and
# limitations under the License.
# ==============================================================================
"""Abstract base class for clustering algorithm."""

import abc
import six
import tensorflow as tf

from tensorflow_model_optimization.python.core.clustering.keras.cluster_config import GradientAggregation


@six.add_metaclass(abc.ABCMeta)
<<<<<<< HEAD
=======


>>>>>>> 5dbd8bdf
class ClusteringAlgorithm(object):
  """Class to implement highly efficient vectorised look-ups.

    We do not utilise looping for that purpose, instead we `smartly` reshape and
    tile arrays. The trade-off is that we are potentially using way more memory
    than we would have if looping is used.

    Each class that inherits from this class is supposed to implement a
    particular lookup function for a certain shape.

    For example, look-ups for 2D table will be different in the case of 3D.
  """

  def __init__(
      self,
      clusters_centroids,
      cluster_gradient_aggregation=GradientAggregation.SUM,
  ):
    """Generating clustered tensors.

    For generating clustered tensors we will need two things: cluster
    centroids and the final shape tensor must have.

    Args:
      clusters_centroids: An array of shape (N,) that contains initial values of
        clusters centroids.
      cluster_gradient_aggregation: An enum that specify the aggregation method
        of the cluster gradient.
    """
    if not isinstance(clusters_centroids, tf.Variable):
      raise ValueError("clusters_centroids should be a tf.Variable.")

    self.cluster_centroids = clusters_centroids
    self.cluster_gradient_aggregation = cluster_gradient_aggregation

  def get_pulling_indices(self, weight):
    """Returns indices of closest cluster centroids.

    Takes a weight(can be 1D, 2D or ND) and creates tf.int32 array of the
    same shape that will hold indices of cluster centroids clustered arrays
    elements will be pulled from.

    In the current setup pulling indices are meant to be created once and
    used everywhere.

    Args:
      weight: ND array of weights. For each weight in this array the closest
        cluster centroids is found.

    Returns:
      ND array of the same shape as `weight` parameter of the type
      tf.int32. The returned array contain weight lookup indices
    """
    # We find the nearest cluster centroids and store them so that ops can build
    # their kernels upon it.
    pulling_indices = tf.argmin(
<<<<<<< HEAD
        tf.abs(tf.expand_dims(weight, axis=-1) - self.cluster_centroids), axis=-1
    )
=======
        tf.abs(tf.expand_dims(weight, axis=-1) - self.cluster_centroids),
        axis=-1)
>>>>>>> 5dbd8bdf

    return pulling_indices

  def get_clustered_weight(self, pulling_indices, original_weight):
    """Returns clustered weights with custom gradients.

    Take indices (pulling_indices) as input and then form a new array
    by gathering cluster centroids based on the given pulling indices.
    The original gradients will also be modified in two ways:
    - By averaging the gradient of cluster_centroids based on the size of
      each cluster.
    - By adding an estimated gradient onto the non-differentiable
      original weight.
    Args:
      pulling_indices: a tensor of indices used for lookup of the same size as
        original_weight.
      original_weight: the original weights of the wrapped layer.

    Returns:
      array with the same shape as `pulling_indices`. Each array element
      is a member of self.cluster_centroids. The backward pass is modified by
      adding custom gradients.
    """

    @tf.custom_gradient
    def average_centroids_gradient_by_cluster_size(cluster_centroids,
                                                   cluster_sizes):

      def grad(d_cluster_centroids):
        # Average the gradient based on the number of weights belonging to each
        # cluster
        d_cluster_centroids = tf.math.divide_no_nan(d_cluster_centroids,
                                                    cluster_sizes)
        return d_cluster_centroids, None

      return cluster_centroids, grad

    @tf.custom_gradient
    def add_gradient_to_original_weight(clustered_weight, original_weight):
      """Overrides gradients in the backprop stage.

      This function overrides gradients in the backprop stage: the Jacobian
      matrix of multiplication is replaced with the identity matrix, which
      effectively changes multiplication into add in the backprop. Since
      the gradient of tf.sign is 0, overwriting it with identity follows
      the design of straight-through-estimator, which accepts all upstream
      gradients and uses them to update original non-clustered weights of
      the layer. Here, we assume the gradient updates on individual elements
      inside a cluster will be different so that there is no point in mapping
      the gradient updates back to original non-clustered weights using the LUT.

      Args:
        clustered_weight: clustered weights
        original_weight: original weights

      Returns:
        result and custom gradient, as expected by @tf.custom_gradient
      """
      override_weights = tf.sign(original_weight + 1e+6)
      override_clustered_weight = clustered_weight * override_weights

      def grad(d_override_clustered_weight):
        return d_override_clustered_weight, d_override_clustered_weight

      return override_clustered_weight, grad

    if self.cluster_gradient_aggregation == GradientAggregation.SUM:
      cluster_centroids = self.cluster_centroids
    elif self.cluster_gradient_aggregation == GradientAggregation.AVG:
      # Compute the size of each cluster
      # (number of weights belonging to each cluster)
      cluster_sizes = tf.math.bincount(
          arr=tf.cast(pulling_indices, dtype=tf.int32),
          minlength=tf.size(self.cluster_centroids),
          dtype=self.cluster_centroids.dtype,
      )
      # Modify the gradient of cluster_centroids to be averaged by cluster sizes
      cluster_centroids = average_centroids_gradient_by_cluster_size(
          self.cluster_centroids,
          tf.stop_gradient(cluster_sizes),
      )
    else:
      raise ValueError(f"self.cluster_gradient_aggregation="
                       f"{self.cluster_gradient_aggregation} not implemented.")

    # Gather the clustered weights based on cluster centroids and
    # pulling indices.
    clustered_weight = tf.gather(cluster_centroids, pulling_indices)

    # Add an estimated gradient to the original weight
    clustered_weight = add_gradient_to_original_weight(
        clustered_weight,
        # Fix the bug with MirroredVariable and tf.custom_gradient:
        # tf.identity will transform a MirroredVariable into a Variable
        tf.identity(original_weight),
    )

    return clustered_weight<|MERGE_RESOLUTION|>--- conflicted
+++ resolved
@@ -22,11 +22,8 @@
 
 
 @six.add_metaclass(abc.ABCMeta)
-<<<<<<< HEAD
-=======
 
 
->>>>>>> 5dbd8bdf
 class ClusteringAlgorithm(object):
   """Class to implement highly efficient vectorised look-ups.
 
@@ -83,13 +80,8 @@
     # We find the nearest cluster centroids and store them so that ops can build
     # their kernels upon it.
     pulling_indices = tf.argmin(
-<<<<<<< HEAD
-        tf.abs(tf.expand_dims(weight, axis=-1) - self.cluster_centroids), axis=-1
-    )
-=======
         tf.abs(tf.expand_dims(weight, axis=-1) - self.cluster_centroids),
         axis=-1)
->>>>>>> 5dbd8bdf
 
     return pulling_indices
 
