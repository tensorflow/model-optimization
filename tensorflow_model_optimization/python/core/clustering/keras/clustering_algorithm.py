--- conflicted
+++ resolved
@@ -22,13 +22,8 @@
 
 
 @six.add_metaclass(abc.ABCMeta)
-<<<<<<< HEAD
 class ClusteringAlgorithm(object):
   """Class to implement highly efficient vectorised look-ups.
-=======
-class AbstractClusteringAlgorithm(object):
-  """Abstract class to implement highly efficient vectorised look-ups.
->>>>>>> db8f756f
 
     We do not utilise looping for that purpose, instead we `smartly` reshape and
     tile arrays. The trade-off is that we are potentially using way more memory
@@ -79,7 +74,6 @@
       ND array of the same shape as `weight` parameter of the type
       tf.int32. The returned array contain weight lookup indices
     """
-<<<<<<< HEAD
     # We find the nearest cluster centroids and store them so that ops can build
     # their kernels upon it.
     pulling_indices = tf.argmin(
@@ -89,13 +83,7 @@
     return pulling_indices
 
   def get_clustered_weight(self, pulling_indices, original_weight):
-    """Returns clustered weights.
-=======
-    pass
-
-  def get_clustered_weight(self, pulling_indices, original_weight):
     """Returns clustered weights with custom gradients.
->>>>>>> db8f756f
 
     Take indices (pulling_indices) as input and then form a new array
     by gathering cluster centroids based on the given pulling indices.
@@ -104,16 +92,6 @@
       each cluster.
     - By adding an estimated gradient onto the non-differentiable
       original weight.
-<<<<<<< HEAD
-
-    Args:
-      pulling_indices: an array of indices used for lookup.
-      original_weight: the original weights of the wrapped layer.
-    Returns:
-      An array with the same shape as `pulling_indices`. Each array element
-      is a member of self.cluster_centroids. The backward pass is modified
-      by adding custom gradients.
-=======
     Args:
       pulling_indices: a tensor of indices used for lookup of the same
       size as original_weight.
@@ -122,7 +100,6 @@
       array with the same shape as `pulling_indices`. Each array element
       is a member of self.cluster_centroids. The backward pass is modified by
       adding custom gradients.
->>>>>>> db8f756f
     """
 
     @tf.custom_gradient
