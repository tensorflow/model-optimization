# Copyright 2019 The TensorFlow Authors. All Rights Reserved.
#
# Licensed under the Apache License, Version 2.0 (the "License");
# you may not use this file except in compliance with the License.
# You may obtain a copy of the License at
#
#     http://www.apache.org/licenses/LICENSE-2.0
#
# Unless required by applicable law or agreed to in writing, software
# distributed under the License is distributed on an "AS IS" BASIS,
# WITHOUT WARRANTIES OR CONDITIONS OF ANY KIND, either express or implied.
# See the License for the specific language governing permissions and
# limitations under the License.
# ==============================================================================
"""Tests for keras ClusterWeights wrapper API."""

import itertools
import numpy as np

from tensorflow_model_optimization.python.core.clustering.keras import cluster
from tensorflow_model_optimization.python.core.clustering.keras import cluster_wrapper
from tensorflow_model_optimization.python.core.clustering.keras import clusterable_layer
from tensorflow_model_optimization.python.core.clustering.keras import clustering_registry

from tensorflow.python.framework import test_util as tf_test_util

import tensorflow.compat.v1 as tf
from absl.testing import parameterized

keras = tf.keras
errors_impl = tf.errors
layers = keras.layers
test = tf.test

<<<<<<< HEAD
from tensorflow_model_optimization.python.core.clustering.keras import cluster
from tensorflow_model_optimization.python.core.clustering.keras import cluster_wrapper
from tensorflow_model_optimization.python.core.clustering.keras import clusterable_layer
from tensorflow_model_optimization.python.core.clustering.keras import clustering_registry

import numpy as np
import itertools

from tensorflow.python.framework import test_util as tf_test_util

=======
>>>>>>> 45ec0d40
layers = keras.layers
ClusterRegistry = clustering_registry.ClusteringRegistry
ClusteringLookupRegistry = clustering_registry.ClusteringLookupRegistry


class NonClusterableLayer(layers.Dense):
  pass


class AlreadyClusterableLayer(layers.Dense, clusterable_layer.ClusterableLayer):

  def get_clusterable_weights(self):
    pass


class ClusterWeightsTest(test.TestCase, parameterized.TestCase):

  def testCannotBeInitializedWithNonLayerObject(self):
    with self.assertRaises(ValueError):
      cluster_wrapper.ClusterWeights({
          'this': 'is not a Layer instance'
      }, number_of_clusters=13, cluster_centroids_init='linear')

  def testCannotBeInitializedWithNonClusterableLayer(self):
    with self.assertRaises(ValueError):
      cluster_wrapper.ClusterWeights(NonClusterableLayer(10),
                                     number_of_clusters=13,
                                     cluster_centroids_init='linear')

  def testCanBeInitializedWithClusterableLayer(self):
    l = cluster_wrapper.ClusterWeights(layers.Dense(10),
                                       number_of_clusters=13,
                                       cluster_centroids_init='linear')
    self.assertIsInstance(l, cluster_wrapper.ClusterWeights)

  def testCannotBeInitializedWithNonIntegerNumberOfClusters(self):
    with self.assertRaises(ValueError):
      cluster_wrapper.ClusterWeights(layers.Dense(10),
                                     number_of_clusters="13",
                                     cluster_centroids_init='linear')

  def testCannotBeInitializedWithFloatNumberOfClusters(self):
<<<<<<< HEAD

=======
>>>>>>> 45ec0d40
    with self.assertRaises(ValueError):
      cluster_wrapper.ClusterWeights(layers.Dense(10),
                                     number_of_clusters=13.4,
                                     cluster_centroids_init='linear')

  @parameterized.parameters(
      (0),
      (1),
      (-32)
  )
<<<<<<< HEAD

  def testCannotBeInitializedWithNumberOfClustersLessThanOne(self, number_of_clusters):
=======
  def testCannotBeInitializedWithNumberOfClustersLessThanTwo(
      self, number_of_clusters):
>>>>>>> 45ec0d40
    with self.assertRaises(ValueError):
      cluster_wrapper.ClusterWeights(layers.Dense(10),
                                     number_of_clusters=number_of_clusters,
                                     cluster_centroids_init='linear')

  def testCanBeInitializedWithAlreadyClusterableLayer(self):
    layer = AlreadyClusterableLayer(10)
    l = cluster_wrapper.ClusterWeights(layer,
                                       number_of_clusters=13,
                                       cluster_centroids_init='linear')
    self.assertIsInstance(l, cluster_wrapper.ClusterWeights)

  def testIfLayerHasBatchShapeClusterWeightsMustHaveIt(self):
    l = cluster_wrapper.ClusterWeights(layers.Dense(10, input_shape=(10,)),
                                       number_of_clusters=13,
                                       cluster_centroids_init='linear')
    self.assertTrue(hasattr(l, '_batch_input_shape'))

  # Makes it easier to test all possible parameters combinations.
  @parameterized.parameters(
      *itertools.product(range(2, 16, 4), ('linear', 'random', 'density-based'))
  )
  def testValuesAreClusteredAfterStripping(self,
                                           number_of_clusters,
                                           cluster_centroids_init):
    # We want to make sure that for any number of clusters and any
    # initializations methods there is always no more than number_of_clusters
    # unique points after stripping the model
    original_model = tf.keras.Sequential([
        layers.Dense(32, input_shape=(10,)),
    ])
    clustered_model = cluster.cluster_weights(
        original_model,
        number_of_clusters=number_of_clusters,
        cluster_centroids_init=cluster_centroids_init
    )
    stripped_model = cluster.strip_clustering(clustered_model)
    weights_as_list = stripped_model.get_weights()[0].reshape(-1,).tolist()
    unique_weights = set(weights_as_list)
    # Make sure numbers match
    self.assertLessEqual(len(unique_weights), number_of_clusters)

    # Make sure that the stripped layer is the Dense one
    self.assertIsInstance(stripped_model.layers[0], layers.Dense)

  @tf_test_util.run_in_graph_and_eager_modes
  def testValuesRemainClusteredAfterTraining(self):
    number_of_clusters = 10
    original_model = tf.keras.Sequential([
        layers.Dense(2, input_shape=(2,)),
        layers.Dense(2),
    ])
    clustered_model = cluster.cluster_weights(
        original_model,
        number_of_clusters=number_of_clusters,
        cluster_centroids_init='linear'
    )

    clustered_model.compile(
        loss=tf.keras.losses.categorical_crossentropy,
        optimizer='adam',
        metrics=['accuracy']
    )

    def dataset_generator():
      x_train = np.array([
          [0, 1],
          [2, 0],
          [0, 3],
          [4, 1],
          [5, 1],
      ])
      y_train = np.array([
          [0, 1],
          [1, 0],
          [1, 0],
          [0, 1],
          [0, 1],
      ])
      for x, y in zip(x_train, y_train):
        yield np.array([x]), np.array([y])

    clustered_model.fit_generator(dataset_generator(), steps_per_epoch=1)
    stripped_model = cluster.strip_clustering(clustered_model)
    weights_as_list = stripped_model.get_weights()[0].reshape(-1,).tolist()
    unique_weights = set(weights_as_list)
    self.assertLessEqual(len(unique_weights), number_of_clusters)

if __name__ == '__main__':
  tf.disable_v2_behavior()
  test.main()<|MERGE_RESOLUTION|>--- conflicted
+++ resolved
@@ -32,19 +32,6 @@
 layers = keras.layers
 test = tf.test
 
-<<<<<<< HEAD
-from tensorflow_model_optimization.python.core.clustering.keras import cluster
-from tensorflow_model_optimization.python.core.clustering.keras import cluster_wrapper
-from tensorflow_model_optimization.python.core.clustering.keras import clusterable_layer
-from tensorflow_model_optimization.python.core.clustering.keras import clustering_registry
-
-import numpy as np
-import itertools
-
-from tensorflow.python.framework import test_util as tf_test_util
-
-=======
->>>>>>> 45ec0d40
 layers = keras.layers
 ClusterRegistry = clustering_registry.ClusteringRegistry
 ClusteringLookupRegistry = clustering_registry.ClusteringLookupRegistry
@@ -87,10 +74,6 @@
                                      cluster_centroids_init='linear')
 
   def testCannotBeInitializedWithFloatNumberOfClusters(self):
-<<<<<<< HEAD
-
-=======
->>>>>>> 45ec0d40
     with self.assertRaises(ValueError):
       cluster_wrapper.ClusterWeights(layers.Dense(10),
                                      number_of_clusters=13.4,
@@ -101,13 +84,8 @@
       (1),
       (-32)
   )
-<<<<<<< HEAD
-
-  def testCannotBeInitializedWithNumberOfClustersLessThanOne(self, number_of_clusters):
-=======
   def testCannotBeInitializedWithNumberOfClustersLessThanTwo(
       self, number_of_clusters):
->>>>>>> 45ec0d40
     with self.assertRaises(ValueError):
       cluster_wrapper.ClusterWeights(layers.Dense(10),
                                      number_of_clusters=number_of_clusters,
