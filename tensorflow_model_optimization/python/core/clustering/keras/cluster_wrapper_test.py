--- conflicted
+++ resolved
@@ -189,11 +189,7 @@
     or equal to number_of_clusters.
     """
     original_model = tf.keras.Sequential([
-<<<<<<< HEAD
-        layers.Dense(32, input_shape=(10,), name="abc"),
-=======
         layers.Dense(32, input_shape=(10,), name='abc'),
->>>>>>> d668624f
     ])
 
     weights_name = original_model.layers[0].weights[0].name
@@ -216,70 +212,6 @@
     # Check that we keep names for weights/bias
     self.assertEqual(stripped_model.layers[0].weights[0].name, weights_name)
     self.assertEqual(stripped_model.layers[0].weights[1].name, bias_name)
-<<<<<<< HEAD
-
-  def testClusterReassociation(self):
-    """
-    Verifies that the association of weights to cluster centroids are updated
-    every iteration.
-    """
-
-    # Create a dummy layer for this test
-    input_shape = (1, 2,)
-    l = cluster_wrapper.ClusterWeights(
-        keras.layers.Dense(8, input_shape=input_shape),
-        number_of_clusters=2,
-        cluster_centroids_init=CentroidInitialization.LINEAR
-    )
-    # Build a layer with the given shape
-    l.build(input_shape)
-
-    # Get name of the clusterable weights
-    clusterable_weights = l.layer.get_clusterable_weights()
-    self.assertEqual(len(clusterable_weights), 1)
-    weights_name = clusterable_weights[0][0]
-    self.assertEqual(weights_name, 'kernel')
-    # Get cluster centroids
-    centroids = l.cluster_centroids_tf[weights_name]
-
-    # Calculate some statistics of the weights to set the centroids later on
-    mean_weight = tf.reduce_mean(l.layer.kernel)
-    min_weight = tf.reduce_min(l.layer.kernel)
-    max_weight = tf.reduce_max(l.layer.kernel)
-    max_dist = max_weight - min_weight
-
-    def assert_all_weights_associated(weights, centroid_index):
-      """Helper function to make sure that all weights are associated with one
-      centroid."""
-      all_associated = tf.reduce_all(
-          tf.equal(
-              weights,
-              tf.constant(centroids[centroid_index], shape=weights.shape)
-          )
-      )
-      self.assertTrue(all_associated)
-
-    # Set centroids so that all weights should be re-associated with centroid 0
-    centroids[0].assign(mean_weight)
-    centroids[1].assign(mean_weight + 2.0 * max_dist)
-
-    # Update associations of weights to centroids
-    l.call(tf.ones(shape=input_shape))
-
-    # Weights should now be all clustered with the centroid 0
-    assert_all_weights_associated(l.layer.kernel, centroid_index=0)
-
-    # Set centroids so that all weights should be re-associated with centroid 1
-    centroids[0].assign(mean_weight - 2.0 * max_dist)
-    centroids[1].assign(mean_weight)
-
-    # Update associations of weights to centroids
-    l.call(tf.ones(shape=input_shape))
-
-    # Weights should now be all clustered with the centroid 1
-    assert_all_weights_associated(l.layer.kernel, centroid_index=1)
-=======
->>>>>>> d668624f
 
 if __name__ == '__main__':
   test.main()