--- conflicted
+++ resolved
@@ -422,10 +422,7 @@
     else:
       raise ValueError('No cells in the RNN layer to set weights for.')
 
-<<<<<<< HEAD
-=======
-
->>>>>>> 65bcf479
+
 class ClusterWeightsMHA(ClusterWeights):
   """This wrapper augments a keras MHA layer so that the weights can be clustered."""
 
