# Copyright 2019 The TensorFlow Authors. All Rights Reserved.
#
# Licensed under the Apache License, Version 2.0 (the "License");
# you may not use this file except in compliance with the License.
# You may obtain a copy of the License at
#
#     http://www.apache.org/licenses/LICENSE-2.0
#
# Unless required by applicable law or agreed to in writing, software
# distributed under the License is distributed on an "AS IS" BASIS,
# WITHOUT WARRANTIES OR CONDITIONS OF ANY KIND, either express or implied.
# See the License for the specific language governing permissions and
# limitations under the License.
# ==============================================================================
"""Keras ClusterWeights wrapper API."""

import tensorflow as tf

from tensorflow.keras import initializers

from tensorflow_model_optimization.python.core.clustering.keras import cluster_config
from tensorflow_model_optimization.python.core.clustering.keras import clusterable_layer
from tensorflow_model_optimization.python.core.clustering.keras import clustering_centroids
from tensorflow_model_optimization.python.core.clustering.keras import clustering_registry

keras = tf.keras
k = keras.backend
Layer = keras.layers.Layer
Wrapper = keras.layers.Wrapper
CentroidInitialization = cluster_config.CentroidInitialization


class ClusterWeights(Wrapper):
  """This wrapper augments a keras layer so that the weight tensor(s) can be
  clustered.

  This wrapper implements nearest neighbor clustering algorithm. This algorithm
  ensures that only a specified number of unique values are used in a weight
  tensor. This allows for certain types of hardware to benefit from advanced
  weight compression techniques and the associated reduction in model memory
  footprint and bandwidth.

  From practical standpoint this is implemented using a lookup table to hold the
  cluster centroid values during model training. The weight array is populated
  with 'gather' operation so that during back propagation the gradients can be
  calculated in a normal way. The lookup table is then adjusted using the
  cumulative gradient values for the weights that correspond to the same
  centroid.

  The number of unique values required as well as the way cluster centroids
  are initialized are passed in the wrapper's constructor.

  The initial values of cluster centroids are fine-tuned during the training.
  """

  def __init__(self,
               layer,
               number_of_clusters,
               cluster_centroids_init,
               preserve_sparsity=False,
               **kwargs):
    if not isinstance(layer, Layer):
      raise ValueError(
          'Please initialize `Cluster` layer with a '
          '`Layer` instance. You passed: {input}'.format(input=layer))

    if 'name' not in kwargs:
      kwargs['name'] = self._make_layer_name(layer)

    if isinstance(layer, clusterable_layer.ClusterableLayer):
      # A user-defined custom layer
      super(ClusterWeights, self).__init__(layer, **kwargs)
    elif clustering_registry.ClusteringRegistry.supports(layer):
      super(ClusterWeights, self).__init__(
          clustering_registry.ClusteringRegistry.make_clusterable(layer),
          **kwargs
      )
    else:
      raise ValueError(
          'Please initialize `Cluster` with a supported layer. Layers should '
          'either be a `ClusterableLayer` instance, or should be supported by '
          'the ClusteringRegistry. You passed: {input}'.format(
              input=layer.__class__
          )
      )

    if not isinstance(number_of_clusters, int):
      raise ValueError(
          "number_of_clusters must be an integer. Given: {}".format(
              number_of_clusters.__class__
          )
      )

    limit_number_of_clusters = 2 if preserve_sparsity else 1
    if number_of_clusters <= limit_number_of_clusters:
      raise ValueError(
          "number_of_clusters must be greater than {}. Given: {}".format(
              limit_number_of_clusters,
              number_of_clusters
          )
      )

    self._track_trackable(layer, name='layer')

    # The way how cluster centroids will be initialized
    self.cluster_centroids_init = cluster_centroids_init

    # The number of cluster centroids
    self.number_of_clusters = number_of_clusters

    # Whether to apply sparsity preservation or not
    self.preserve_sparsity = preserve_sparsity

    # Stores the pairs of weight names and their respective sparsity masks
    self.sparsity_masks = {}

    # Stores the pairs of weight names and references to their tensors
    self.ori_weights_vars_tf = {}

    # Stores references to class instances that implement different clustering
    # behaviour for different shapes of objects
    self.clustering_impl = {}

    # A dictionary that stores pairs of weight names and their respective
    # indices lookup tables
    self.pulling_indices_tf = {}

    # A dictionary that stores pairs of weight names and their respective
    # cluster centroids lookup tables
    self.cluster_centroids_tf = {}

    # A list for restoring the original order of weights later on, see the
    # comments in the code for usage explanations
    self.restore = []

    # setattr will remove the original weights from layer.weights array. We need
    # to memorise the original state of the array since saving the model relies
    # on the variables order in layer.weights rather than on values stored in
    # e.g. kernel/bias attributes of the layer object.
    self.gone_variables = []

    # If the input shape was specified, then we need to preserve this
    # information in the layer. If this info is not preserved, then the `built`
    # state will not be preserved between serializations.
    if not hasattr(self, '_batch_input_shape')\
        and hasattr(layer, '_batch_input_shape'):
      self._batch_input_shape = self.layer._batch_input_shape

  @staticmethod
  def _make_layer_name(layer):
    return '{}_{}'.format('cluster', layer.name)

  @staticmethod
  def _weight_name(name):
    """Extracts the weight name from the full TensorFlow variable name.

    For example, returns 'kernel' for 'dense_2/kernel:0'.

    Args:
      name: TensorFlow variable name.

    Returns:
      Extracted weight name.
    """
    return name.split(':')[0].split('/')[-1]

  def build(self, input_shape):
    super(ClusterWeights, self).build(input_shape)

    clusterable_weights = self.layer.get_clusterable_weights()

    # Map automatically assigned TF variable name (e.g. 'dense/kernel:0') to
    # provided human readable name (e.g. as in Dense(10).kernel)
    clusterable_weights_to_variables = {}

    for weight_name, weight in clusterable_weights:
      # If a variable appears in this loop, then it is going to be removed from
      # self._trainable_weights. We need to memorise what variables are going
      # away so that later we are able to restore them. We have to do this to
      # maintain the original order of the weights in the underlying layer.
      # Incorrect order results in the incorrect OPs weights configurations.

      # We can be sure that weight will be found in this array since the
      # variable is either in the self._trainable_weights or in
      # self._non_trainable_weights and self.weights is the result of
      # concatenation of those arrays
      original_index = self.layer.weights.index(weight)
      self.gone_variables.append(original_index)

      # Again, not sure if this is needed. Leaving for now.
      clusterable_weights_to_variables[self._weight_name(weight.name)] =\
          weight_name

      # Build initial cluster centroids for a given tensor. Factory returns a
      # class and we init an object immediately
      centroid_initializer = clustering_centroids.CentroidsInitializerFactory.\
          get_centroid_initializer(
              self.cluster_centroids_init
          )(weight, self.number_of_clusters, self.preserve_sparsity)

      cluster_centroids = centroid_initializer.get_cluster_centroids()

      # Use k.batch_get_value since we need to initialize the variables with an
      # initial value taken from a Tensor object. For each weight there is a
      # different set of cluster centroids
      self.cluster_centroids_tf[weight_name] = self.add_weight(
          '{}{}'.format('cluster_centroids_tf_', weight_name),
          shape=(self.number_of_clusters,),
          dtype=weight.dtype,
          trainable=True,
          initializer=initializers.Constant(
              value=k.batch_get_value([cluster_centroids])[0]
          )
      )

      # There are vectorised implementations of look-ups, we use a new one for
      # different number of dimensions.
      clustering_impl_cls = clustering_registry.ClusteringLookupRegistry().\
          get_clustering_impl(self.layer, weight_name)
      self.clustering_impl[weight_name] = clustering_impl_cls(
          self.cluster_centroids_tf[weight_name]
      )

      # We find the nearest cluster centroids and store them so that ops can
      # build their weights upon it. These indices are calculated once and
      # stored forever. We use to make look-ups from self.cluster_centroids_tf
      pulling_indices = self.clustering_impl[weight_name].\
          get_pulling_indices(weight)
      self.pulling_indices_tf[weight_name] = self.add_weight(
          '{}{}'.format('pulling_indices_tf_', weight_name),
          shape=pulling_indices.shape,
          dtype=tf.int32,
          trainable=False,
          synchronization=tf.VariableSynchronization.ON_READ,
          aggregation=tf.VariableAggregation.ONLY_FIRST_REPLICA,
          initializer=initializers.Constant(
              value=k.batch_get_value([pulling_indices])[0]
          )
      )

      if self.preserve_sparsity:
        # Get the clustered weights
        clustered_weights = self.clustering_impl[weight_name].get_clustered_weight(pulling_indices)

        # Create the sparsity mask
        sparsity_mask = tf.cast(tf.math.not_equal(clustered_weights, 0), dtype=tf.float32)

        # Store the sparsity mask for training
        self.sparsity_masks[weight_name] = sparsity_mask

      # We store these pairs to easily update this variables later on
      self.ori_weights_vars_tf[weight_name] = self.add_weight(
          '{}{}'.format('ori_weights_vars_tf_', weight_name),
          shape=weight.shape,
          dtype=weight.dtype,
          trainable=True,
          initializer=initializers.Constant(
              value=k.batch_get_value([weight])[0]
          )
      )

    # We use currying here to get an updater which can be triggered at any time
    # in the future and it would return the latest version of clustered weights
    def get_updater(for_weight_name):
      def fn():
        # Get the clustered weights
        pulling_indices = self.pulling_indices_tf[for_weight_name]
        clustered_weights = self.clustering_impl[for_weight_name].\
            get_clustered_weight(pulling_indices)
<<<<<<< HEAD

        if self.preserve_sparsity:
          # Get the sparsity mask
          sparsity_mask = self.sparsity_masks[for_weight_name]

          # Apply the sparsity mask to the clustered weights
          clustered_weights = tf.math.multiply(clustered_weights, sparsity_mask)
=======
        return clustered_weights
>>>>>>> 0f6dd5ae

        return clustered_weights
      return fn

    # This will allow us to restore the order of weights later
    # This loop stores pairs of weight names and how to restore them
    for ct, weight in enumerate(self.layer.weights):
      name = self._weight_name(weight.name)
      full_name = '{}/{}'.format(self.layer.name, name)
      if ct in self.gone_variables:
        # Again, not sure if this is needed
        weight_name = clusterable_weights_to_variables[name]
        self.restore.append((name, full_name, get_updater(weight_name)))
      else:
        self.restore.append((name, full_name, weight))

  def call(self, inputs):
    # In the forward pass, we need to update the cluster associations manually
    # since they are integers and not differentiable. Gradients won't flow back
    # through tf.argmin
    # Go through all tensors and replace them with their clustered copies.
    for weight_name in self.ori_weights_vars_tf:
      pulling_indices = self.pulling_indices_tf[weight_name]

      # Update cluster associations
      pulling_indices.assign(tf.dtypes.cast(
          self.clustering_impl[weight_name].\
              get_pulling_indices(self.ori_weights_vars_tf[weight_name]),
          pulling_indices.dtype
      ))

      clustered_weights = self.clustering_impl[weight_name].\
          get_clustered_weight_forward(pulling_indices,\
              self.ori_weights_vars_tf[weight_name])

      # Replace the weights with their clustered counterparts
      setattr(self.layer, weight_name, clustered_weights)

    return self.layer.call(inputs)

  def compute_output_shape(self, input_shape):
    return self.layer.compute_output_shape(input_shape)

  def get_config(self):
    base_config = super(ClusterWeights, self).get_config()
    config = {
        'number_of_clusters': self.number_of_clusters,
<<<<<<< HEAD
        'cluster_centroids_init': self.cluster_centroids_init,
        'preserve_sparsity': self.preserve_sparsity
=======
        'cluster_centroids_init': self.cluster_centroids_init
>>>>>>> 0f6dd5ae
    }
    return dict(list(base_config.items()) + list(config.items()))

  @classmethod
  def from_config(cls, config, custom_objects=None):
    config = config.copy()

    number_of_clusters = config.pop('number_of_clusters')
    cluster_centroids_init = config.pop('cluster_centroids_init')
    preserve_sparsity = config.pop('preserve_sparsity')
    config['number_of_clusters'] = number_of_clusters
    config['cluster_centroids_init'] = cluster_config.CentroidInitialization(
        cluster_centroids_init)
    config['preserve_sparsity'] = preserve_sparsity

    from tensorflow.python.keras.layers import deserialize as deserialize_layer  # pylint: disable=g-import-not-at-top
    layer = deserialize_layer(config.pop('layer'),
                              custom_objects=custom_objects)
    config['layer'] = layer

    return cls(**config)

  @property
  def trainable(self):
    return self.layer.trainable

  @trainable.setter
  def trainable(self, value):
    self.layer.trainable = value

  @property
  def trainable_weights(self):
    return self.layer.trainable_weights + self._trainable_weights

  @property
  def non_trainable_weights(self):
    return self.layer.non_trainable_weights + self._non_trainable_weights

  @property
  def updates(self):
    return self.layer.updates + self._updates

  @property
  def losses(self):
    return self.layer.losses + self._losses

  def get_weights(self):
    return self.layer.get_weights()

  def set_weights(self, weights):
    self.layer.set_weights(weights)<|MERGE_RESOLUTION|>--- conflicted
+++ resolved
@@ -267,7 +267,6 @@
         pulling_indices = self.pulling_indices_tf[for_weight_name]
         clustered_weights = self.clustering_impl[for_weight_name].\
             get_clustered_weight(pulling_indices)
-<<<<<<< HEAD
 
         if self.preserve_sparsity:
           # Get the sparsity mask
@@ -275,9 +274,6 @@
 
           # Apply the sparsity mask to the clustered weights
           clustered_weights = tf.math.multiply(clustered_weights, sparsity_mask)
-=======
-        return clustered_weights
->>>>>>> 0f6dd5ae
 
         return clustered_weights
       return fn
@@ -325,12 +321,8 @@
     base_config = super(ClusterWeights, self).get_config()
     config = {
         'number_of_clusters': self.number_of_clusters,
-<<<<<<< HEAD
         'cluster_centroids_init': self.cluster_centroids_init,
         'preserve_sparsity': self.preserve_sparsity
-=======
-        'cluster_centroids_init': self.cluster_centroids_init
->>>>>>> 0f6dd5ae
     }
     return dict(list(base_config.items()) + list(config.items()))
 
