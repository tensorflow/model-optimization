--- conflicted
+++ resolved
@@ -154,22 +154,12 @@
       # Store the original weight in this wrapper
       # The child reference will be overridden in
       # update_clustered_weights_associations
-<<<<<<< HEAD
       original_weight = self.get_weight_from_layer(weight_name)
-      self.original_clusterable_weights[weight_name] = original_weight
-      # Track the variable
-      setattr(self, "original_weight_" + weight_name, original_weight)
-
-      # Store the position in layer.weights of original_weight to restore
-      # during stripping
-=======
-      original_weight = getattr(self.layer, weight_name)
       self.original_clusterable_weights[weight_name] = original_weight
       setattr(self, 'original_weight_' + weight_name,
               original_weight)  # Track the variable
       # Store the position in layer.weights of original_weight to restore during
       # stripping
->>>>>>> 3d03ad74
       position_original_weight = next(
           i for i, w in enumerate(self.layer.weights) if w is original_weight)
       self.position_original_weights[position_original_weight] = weight_name
@@ -227,17 +217,9 @@
 
       # Update clustered weights
       clustered_weights = (
-<<<<<<< HEAD
-        self.clustering_algorithms[weight_name]
-        .get_clustered_weight(
-          pulling_indices, original_weight
-        )
-      )
-=======
           self.clustering_algorithms[weight_name].get_clustered_weight(
               pulling_indices, original_weight))
 
->>>>>>> 3d03ad74
       if self.preserve_sparsity:
         # Re-discover the sparsity masks to avoid drifting
         self.sparsity_masks[weight_name] = (
@@ -319,7 +301,6 @@
     return self.layer.get_weights()
 
   def set_weights(self, weights):
-<<<<<<< HEAD
     self.layer.set_weights(weights)
 
 class WrapperSubclassedModel(keras.Model):
@@ -360,7 +341,4 @@
     return getattr(self.layer.cell, weight_name)
 
   def set_weight_to_layer(self, weight_name, new_weight):
-    setattr(self.layer.cell, weight_name, new_weight)
-=======
-    self.layer.set_weights(weights)
->>>>>>> 3d03ad74
+    setattr(self.layer.cell, weight_name, new_weight)