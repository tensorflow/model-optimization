# Copyright 2019 The TensorFlow Authors. All Rights Reserved.
#
# Licensed under the Apache License, Version 2.0 (the "License");
# you may not use this file except in compliance with the License.
# You may obtain a copy of the License at
#
#     http://www.apache.org/licenses/LICENSE-2.0
#
# Unless required by applicable law or agreed to in writing, software
# distributed under the License is distributed on an "AS IS" BASIS,
# WITHOUT WARRANTIES OR CONDITIONS OF ANY KIND, either express or implied.
# See the License for the specific language governing permissions and
# limitations under the License.
# ==============================================================================
"""Keras ClusterWeights wrapper API."""

import tensorflow as tf

from tensorflow.keras import initializers

from tensorflow_model_optimization.python.core.clustering.keras import cluster_config
from tensorflow_model_optimization.python.core.clustering.keras import clusterable_layer
from tensorflow_model_optimization.python.core.clustering.keras import clustering_centroids
from tensorflow_model_optimization.python.core.clustering.keras import clustering_registry

keras = tf.keras
k = keras.backend
Layer = keras.layers.Layer
Wrapper = keras.layers.Wrapper
CentroidInitialization = cluster_config.CentroidInitialization


class ClusterWeights(Wrapper):
  """This wrapper augments a keras layer so that the weight tensor(s) can be clustered.

  This wrapper implements nearest neighbor clustering algorithm. This algorithm
  ensures that only a specified number of unique values are used in a weight
  tensor. This allows for certain types of hardware to benefit from advanced
  weight compression techniques and the associated reduction in model memory
  footprint and bandwidth.

  From practical standpoint this is implemented using a lookup table to hold the
  cluster centroid values during model training. The weight array is populated
  with 'gather' operation so that during back propagation the gradients can be
  calculated in a normal way. The lookup table is then adjusted using the
  cumulative gradient values for the weights that correspond to the same
  centroid.

  The number of unique values required as well as the way cluster centroids
  are initialized are passed in the wrapper's constructor.

  The initial values of cluster centroids are fine-tuned during the training.
  """

  def __init__(self,
               layer,
               number_of_clusters,
               cluster_centroids_init,
               preserve_sparsity=False,
               **kwargs):
    if not isinstance(layer, Layer):
      raise ValueError(
          'Please initialize `Cluster` layer with a '
          '`Layer` instance. You passed: {input}'.format(input=layer))

    if 'name' not in kwargs:
      kwargs['name'] = self._make_layer_name(layer)

    if isinstance(layer, clusterable_layer.ClusterableLayer):
      # A user-defined custom layer
      super(ClusterWeights, self).__init__(layer, **kwargs)
    elif clustering_registry.ClusteringRegistry.supports(layer):
      super(ClusterWeights, self).__init__(
          clustering_registry.ClusteringRegistry.make_clusterable(layer),
          **kwargs
      )
    else:
      raise ValueError(
          'Please initialize `Cluster` with a supported layer. Layers should '
          'either be a `ClusterableLayer` instance, or should be supported by '
          'the ClusteringRegistry. You passed: {input}'.format(
              input=layer.__class__
          )
      )

    if not isinstance(number_of_clusters, int):
      raise ValueError(
          'number_of_clusters must be an integer. Given: {}'.format(
              number_of_clusters.__class__))

    limit_number_of_clusters = 2 if preserve_sparsity else 1
    if number_of_clusters <= limit_number_of_clusters:
      raise ValueError(
<<<<<<< HEAD
          "number_of_clusters must be greater than {}. Given: {}".format(
              limit_number_of_clusters,
              number_of_clusters
          )
      )
=======
          'number_of_clusters must be greater than {}. Given: {}'.format(
              limit_number_of_clusters, number_of_clusters))
>>>>>>> e4a5200e

    self._track_trackable(layer, name='layer')

    # The way how cluster centroids will be initialized
    self.cluster_centroids_init = cluster_centroids_init

    # The number of cluster centroids
    self.number_of_clusters = number_of_clusters

    # Whether to apply sparsity preservation or not
    self.preserve_sparsity = preserve_sparsity

    # Stores the pairs of weight names and their respective sparsity masks
    self.sparsity_masks = {}

    # Stores the pairs of weight names and references to their tensors
    self.ori_weights_vars_tf = {}

    # Stores references to class instances that implement different clustering
    # behaviour for different shapes of objects
    self.clustering_impl = {}

    # A dictionary that stores pairs of weight names and their respective
    # indices lookup tables
    self.pulling_indices_tf = {}

    # A dictionary that stores pairs of weight names and their respective
    # cluster centroids lookup tables
    self.cluster_centroids_tf = {}

    # A list for restoring the original order of weights later on, see the
    # comments in the code for usage explanations
    self.restore = []

    # setattr will remove the original weights from layer.weights array. We need
    # to memorise the original state of the array since saving the model relies
    # on the variables order in layer.weights rather than on values stored in
    # e.g. kernel/bias attributes of the layer object.
    self.gone_variables = []

    # If the input shape was specified, then we need to preserve this
    # information in the layer. If this info is not preserved, then the `built`
    # state will not be preserved between serializations.
    if not hasattr(self, '_batch_input_shape')\
        and hasattr(layer, '_batch_input_shape'):
      self._batch_input_shape = self.layer._batch_input_shape

  @staticmethod
  def _make_layer_name(layer):
    return '{}_{}'.format('cluster', layer.name)

  @staticmethod
  def _weight_name(name):
    """Extracts the weight name from the full TensorFlow variable name.

    For example, returns 'kernel' for 'dense_2/kernel:0'.

    Args:
      name: TensorFlow variable name.

    Returns:
      Extracted weight name.
    """
    return name.split(':')[0].split('/')[-1]

  def build(self, input_shape):
    super(ClusterWeights, self).build(input_shape)

    clusterable_weights = self.layer.get_clusterable_weights()

    # Map automatically assigned TF variable name (e.g. 'dense/kernel:0') to
    # provided human readable name (e.g. as in Dense(10).kernel)
    clusterable_weights_to_variables = {}

    for weight_name, weight in clusterable_weights:
      # If a variable appears in this loop, then it is going to be removed from
      # self._trainable_weights. We need to memorise what variables are going
      # away so that later we are able to restore them. We have to do this to
      # maintain the original order of the weights in the underlying layer.
      # Incorrect order results in the incorrect OPs weights configurations.

      # We can be sure that weight will be found in this array since the
      # variable is either in the self._trainable_weights or in
      # self._non_trainable_weights and self.weights is the result of
      # concatenation of those arrays
      original_index = self.layer.weights.index(weight)
      self.gone_variables.append(original_index)

      # Again, not sure if this is needed. Leaving for now.
      clusterable_weights_to_variables[self._weight_name(weight.name)] =\
          weight_name

      # Build initial cluster centroids for a given tensor. Factory returns a
      # class and we init an object immediately
      centroid_initializer = clustering_centroids.CentroidsInitializerFactory.\
          get_centroid_initializer(
              self.cluster_centroids_init
          )(weight, self.number_of_clusters, self.preserve_sparsity)

      cluster_centroids = centroid_initializer.get_cluster_centroids()

      # Use k.batch_get_value since we need to initialize the variables with an
      # initial value taken from a Tensor object. For each weight there is a
      # different set of cluster centroids
      self.cluster_centroids_tf[weight_name] = self.add_weight(
          '{}{}'.format('cluster_centroids_tf_', weight_name),
          shape=(self.number_of_clusters,),
          dtype=weight.dtype,
          trainable=True,
          initializer=initializers.Constant(
              value=k.batch_get_value([cluster_centroids])[0]
          )
      )

      # There are vectorised implementations of look-ups, we use a new one for
      # different number of dimensions.
      clustering_impl_cls = clustering_registry.ClusteringLookupRegistry().\
          get_clustering_impl(self.layer, weight_name)
      self.clustering_impl[weight_name] = clustering_impl_cls(
          self.cluster_centroids_tf[weight_name]
      )

      # We find the nearest cluster centroids and store them so that ops can
      # build their weights upon it. These indices are calculated once and
      # stored forever. We use to make look-ups from self.cluster_centroids_tf
      pulling_indices = self.clustering_impl[weight_name].\
          get_pulling_indices(weight)
      self.pulling_indices_tf[weight_name] = self.add_weight(
          '{}{}'.format('pulling_indices_tf_', weight_name),
          shape=pulling_indices.shape,
          dtype=tf.int32,
          trainable=False,
          synchronization=tf.VariableSynchronization.ON_READ,
          aggregation=tf.VariableAggregation.ONLY_FIRST_REPLICA,
          initializer=initializers.Constant(
              value=k.batch_get_value([pulling_indices])[0]
          )
      )

      if self.preserve_sparsity:
        # Get the clustered weights
<<<<<<< HEAD
        clustered_weights = self.clustering_impl[weight_name].get_clustered_weight(pulling_indices)

        # Create the sparsity mask
        sparsity_mask = tf.cast(tf.math.not_equal(clustered_weights, 0), dtype=tf.float32)
=======
        clustered_weights = self.clustering_impl[
            weight_name].get_clustered_weight(pulling_indices)

        # Create the sparsity mask
        sparsity_mask = tf.cast(
            tf.math.not_equal(clustered_weights, 0), dtype=tf.float32)
>>>>>>> e4a5200e

        # Store the sparsity mask for training
        self.sparsity_masks[weight_name] = sparsity_mask

      # We store these pairs to easily update this variables later on
      self.ori_weights_vars_tf[weight_name] = self.add_weight(
          '{}{}'.format('ori_weights_vars_tf_', weight_name),
          shape=weight.shape,
          dtype=weight.dtype,
          trainable=True,
          initializer=initializers.Constant(
              value=k.batch_get_value([weight])[0]
          )
      )

    # We use currying here to get an updater which can be triggered at any time
    # in the future and it would return the latest version of clustered weights
    def get_updater(for_weight_name):
      def fn():
        # Get the clustered weights
        pulling_indices = self.pulling_indices_tf[for_weight_name]
        clustered_weights = self.clustering_impl[for_weight_name].\
            get_clustered_weight(pulling_indices)
<<<<<<< HEAD
=======

        if self.preserve_sparsity:
          # Get the sparsity mask
          sparsity_mask = self.sparsity_masks[for_weight_name]

          # Apply the sparsity mask to the clustered weights
          clustered_weights = tf.math.multiply(clustered_weights, sparsity_mask)

        return clustered_weights
>>>>>>> e4a5200e

        if self.preserve_sparsity:
          # Get the sparsity mask
          sparsity_mask = self.sparsity_masks[for_weight_name]

          # Apply the sparsity mask to the clustered weights
          clustered_weights = tf.math.multiply(clustered_weights, sparsity_mask)

        return clustered_weights
      return fn

    # This will allow us to restore the order of weights later
    # This loop stores pairs of weight names and how to restore them
    for ct, weight in enumerate(self.layer.weights):
      name = self._weight_name(weight.name)
      full_name = '{}/{}'.format(self.layer.name, name)
      if ct in self.gone_variables:
        # Again, not sure if this is needed
        weight_name = clusterable_weights_to_variables[name]
        self.restore.append((name, full_name, get_updater(weight_name)))
      else:
        self.restore.append((name, full_name, weight))

  def call(self, inputs):
    # In the forward pass, we need to update the cluster associations manually
    # since they are integers and not differentiable. Gradients won't flow back
    # through tf.argmin
    # Go through all tensors and replace them with their clustered copies.
    for weight_name in self.ori_weights_vars_tf:
      pulling_indices = self.pulling_indices_tf[weight_name]

      # Update cluster associations
      pulling_indices.assign(tf.dtypes.cast(
          self.clustering_impl[weight_name].\
              get_pulling_indices(self.ori_weights_vars_tf[weight_name]),
          pulling_indices.dtype
      ))

      # Get the clustered weights
      clustered_weights = self.clustering_impl[weight_name].\
          get_clustered_weight_forward(pulling_indices,\
              self.ori_weights_vars_tf[weight_name])

      if self.preserve_sparsity:
        # Get the sparsity mask
        sparsity_mask = self.sparsity_masks[weight_name]

        # Apply the sparsity mask to the clustered weights
        clustered_weights = tf.math.multiply(clustered_weights, sparsity_mask)

      # Replace the weights with their clustered counterparts
      setattr(self.layer, weight_name, clustered_weights)

    return self.layer.call(inputs)

  def compute_output_shape(self, input_shape):
    return self.layer.compute_output_shape(input_shape)

  def get_config(self):
    base_config = super(ClusterWeights, self).get_config()
    config = {
        'number_of_clusters': self.number_of_clusters,
        'cluster_centroids_init': self.cluster_centroids_init,
        'preserve_sparsity': self.preserve_sparsity
    }
    return dict(list(base_config.items()) + list(config.items()))

  @classmethod
  def from_config(cls, config, custom_objects=None):
    config = config.copy()

    number_of_clusters = config.pop('number_of_clusters')
    cluster_centroids_init = config.pop('cluster_centroids_init')
    preserve_sparsity = config.pop('preserve_sparsity')
    config['number_of_clusters'] = number_of_clusters
    config['cluster_centroids_init'] = cluster_config.CentroidInitialization(
        cluster_centroids_init)
    config['preserve_sparsity'] = preserve_sparsity

    from tensorflow.python.keras.layers import deserialize as deserialize_layer  # pylint: disable=g-import-not-at-top
    layer = deserialize_layer(config.pop('layer'),
                              custom_objects=custom_objects)
    config['layer'] = layer

    return cls(**config)

  @property
  def trainable(self):
    return self.layer.trainable

  @trainable.setter
  def trainable(self, value):
    self.layer.trainable = value

  @property
  def trainable_weights(self):
    return self.layer.trainable_weights + self._trainable_weights

  @property
  def non_trainable_weights(self):
    return self.layer.non_trainable_weights + self._non_trainable_weights

  @property
  def updates(self):
    return self.layer.updates + self._updates

  @property
  def losses(self):
    return self.layer.losses + self._losses

  def get_weights(self):
    return self.layer.get_weights()

  def set_weights(self, weights):
    self.layer.set_weights(weights)

class WrapperSubclassedModel(keras.Model):
  """This wrapper wraps a keras subclassed model so that the weight tensor(s)
  in keras layers that are defined in this model can be clustered.
  """
  def __init__(self, model):
    super(WrapperSubclassedModel, self).__init__()

    # This wrapper is needed only for subclassed models.
    is_subclassed_model = isinstance(model, keras.Model) and \
      not model._is_graph_network
    if not is_subclassed_model:
      raise ValueError(
          "The provided model should be subclassed. The provided: {}".format(
              model.__class__
          )
      )
    self.model = model

  def build(self, input_shape):
    for layer in self.model.layers:
      if isinstance(layer, ClusterWeights):
        layer.build(input_shape = input_shape)
    return self.model.build(input_shape = input_shape)

  def call(self, inputs):
    for layer in self.model.layers:
      if isinstance(layer, ClusterWeights):
        layer.call(inputs)
    return self.model.call(inputs)<|MERGE_RESOLUTION|>--- conflicted
+++ resolved
@@ -91,16 +91,8 @@
     limit_number_of_clusters = 2 if preserve_sparsity else 1
     if number_of_clusters <= limit_number_of_clusters:
       raise ValueError(
-<<<<<<< HEAD
-          "number_of_clusters must be greater than {}. Given: {}".format(
-              limit_number_of_clusters,
-              number_of_clusters
-          )
-      )
-=======
           'number_of_clusters must be greater than {}. Given: {}'.format(
               limit_number_of_clusters, number_of_clusters))
->>>>>>> e4a5200e
 
     self._track_trackable(layer, name='layer')
 
@@ -242,19 +234,12 @@
 
       if self.preserve_sparsity:
         # Get the clustered weights
-<<<<<<< HEAD
-        clustered_weights = self.clustering_impl[weight_name].get_clustered_weight(pulling_indices)
-
-        # Create the sparsity mask
-        sparsity_mask = tf.cast(tf.math.not_equal(clustered_weights, 0), dtype=tf.float32)
-=======
         clustered_weights = self.clustering_impl[
             weight_name].get_clustered_weight(pulling_indices)
 
         # Create the sparsity mask
         sparsity_mask = tf.cast(
             tf.math.not_equal(clustered_weights, 0), dtype=tf.float32)
->>>>>>> e4a5200e
 
         # Store the sparsity mask for training
         self.sparsity_masks[weight_name] = sparsity_mask
@@ -278,18 +263,6 @@
         pulling_indices = self.pulling_indices_tf[for_weight_name]
         clustered_weights = self.clustering_impl[for_weight_name].\
             get_clustered_weight(pulling_indices)
-<<<<<<< HEAD
-=======
-
-        if self.preserve_sparsity:
-          # Get the sparsity mask
-          sparsity_mask = self.sparsity_masks[for_weight_name]
-
-          # Apply the sparsity mask to the clustered weights
-          clustered_weights = tf.math.multiply(clustered_weights, sparsity_mask)
-
-        return clustered_weights
->>>>>>> e4a5200e
 
         if self.preserve_sparsity:
           # Get the sparsity mask
