# Copyright 2021 The TensorFlow Authors. All Rights Reserved.
#
# Licensed under the Apache License, Version 2.0 (the "License");
# you may not use this file except in compliance with the License.
# You may obtain a copy of the License at
#
#     http://www.apache.org/licenses/LICENSE-2.0
#
# Unless required by applicable law or agreed to in writing, software
# distributed under the License is distributed on an "AS IS" BASIS,
# WITHOUT WARRANTIES OR CONDITIONS OF ANY KIND, either express or implied.
# See the License for the specific language governing permissions and
# limitations under the License.
# ==============================================================================
"""Tests for a simple convnet with clusterable layer on the MNIST dataset."""

import tensorflow as tf

from tensorflow_model_optimization.python.core.clustering.keras import cluster
from tensorflow_model_optimization.python.core.clustering.keras import cluster_config
from tensorflow_model_optimization.python.core.clustering.keras import clusterable_layer
from tensorflow_model_optimization.python.core.clustering.keras import clustering_algorithm

tf.random.set_seed(42)

keras = tf.keras

EPOCHS = 7
EPOCHS_FINE_TUNING = 4
NUMBER_OF_CLUSTERS = 8

class MyDenseLayer(keras.layers.Dense, clusterable_layer.ClusterableLayer):
  def __init__(self, units, **kwargs):
    super().__init__(units, **kwargs)

  def __init__(self, units, **kwargs):
    super().__init__(units, **kwargs)

  def get_clusterable_weights(self):
    # Cluster kernel and bias.
    return [('kernel', self.kernel), ('bias', self.bias)]


class ClusterableWeightsCA(clustering_algorithm.ClusteringAlgorithm):
  """This class provides a special lookup function for the the weights 'w'.

  It reshapes and tile centroids the same way as the weights. This allows us
  to find pulling indices efficiently.
  """

  def get_pulling_indices(self, weight):
    clst_num = self.cluster_centroids.shape[0]
    tiled_weights = tf.tile(tf.expand_dims(weight, axis=2), [1, 1, clst_num])
    tiled_cluster_centroids = tf.tile(
        tf.reshape(self.cluster_centroids, [1, 1, clst_num]),
        [weight.shape[0], weight.shape[1], 1])

    # We find the nearest cluster centroids and store them so that ops can build
    # their kernels upon it
    pulling_indices = tf.argmin(
        tf.abs(tiled_weights - tiled_cluster_centroids), axis=2)

    return pulling_indices


class MyClusterableLayer(keras.layers.Layer,
                         clusterable_layer.ClusterableLayer):

  def __init__(self, units=32, **kwargs):
    super(MyClusterableLayer, self).__init__(**kwargs)
    self.units = units

  def build(self, input_shape):
    self.w = self.add_weight(
        shape=(input_shape[-1], self.units),
        initializer='random_normal',
        trainable=True,
    )
    self.b = self.add_weight(
<<<<<<< HEAD
        shape=(self.units,), initializer='random_normal', trainable=False)
=======
      shape=(self.units,),
      initializer="random_normal",
      trainable=False,
    )
>>>>>>> db8f756f
    self.built = True

  def call(self, inputs):
    return tf.matmul(inputs, self.w) + self.b

  def get_config(self):
    config = super(MyClusterableLayer, self).get_config()
    config.update({"units": self.units})
    return config

  def get_clusterable_weights(self):
    # Cluster only weights 'w'
    return [('w', self.w)]

  def get_clusterable_algorithm(self, weight_name):
    """Returns clustering algorithm for the custom weights 'w'."""
    if weight_name == 'w':
      return ClusterableWeightsCA
    else:
      # We don't cluster other weights.
      return None


def _build_model():
  """Builds model with MyDenseLayer."""
  i = tf.keras.layers.Input(shape=(28, 28), name='input')
  x = tf.keras.layers.Reshape((28, 28, 1))(i)
  x = tf.keras.layers.Conv2D(
      filters=12, kernel_size=(3, 3), activation='relu', name='conv1')(
          x)
  x = tf.keras.layers.MaxPool2D(2, 2)(x)
  x = tf.keras.layers.Flatten()(x)
  output = MyDenseLayer(units=10)(x)

  model = tf.keras.Model(inputs=[i], outputs=[output])
  return model


def _build_model_2():
  """Builds model with MyClusterableLayer layer."""
  i = tf.keras.layers.Input(shape=(28, 28), name='input')
  x = tf.keras.layers.Reshape((28, 28, 1))(i)
  x = tf.keras.layers.Conv2D(
      filters=12, kernel_size=(3, 3), activation='relu', name='conv1')(
          x)
  x = tf.keras.layers.MaxPool2D(2, 2)(x)
  x = tf.keras.layers.Flatten()(x)
  output = MyClusterableLayer(units=10)(x)

  model = tf.keras.Model(inputs=[i], outputs=[output])
  return model


def _get_dataset():
  mnist = tf.keras.datasets.mnist
  (x_train, y_train), (x_test, y_test) = mnist.load_data()
  x_train, x_test = x_train / 255.0, x_test / 255.0
  # Use subset of 60000 examples to keep unit test speed fast.
  x_train = x_train[0:1000]
  y_train = y_train[0:1000]
  return (x_train, y_train), (x_test, y_test)


def _train_model(model):
  loss_fn = tf.keras.losses.SparseCategoricalCrossentropy(from_logits=True)

  model.compile(optimizer='adam', loss=loss_fn, metrics=['accuracy'])

  (x_train, y_train), _ = _get_dataset()

  model.fit(x_train, y_train, epochs=EPOCHS)


def _cluster_model(model, number_of_clusters):

  (x_train, y_train), _ = _get_dataset()

  clustering_params = {
      'number_of_clusters':
          number_of_clusters,
      'cluster_centroids_init':
          cluster_config.CentroidInitialization.DENSITY_BASED
  }

  # Cluster model
  clustered_model = cluster.cluster_weights(model, **clustering_params)

  # Use smaller learning rate for fine-tuning
  # clustered model
  opt = tf.keras.optimizers.Adam(learning_rate=1e-5)

  clustered_model.compile(
      loss=tf.keras.losses.SparseCategoricalCrossentropy(from_logits=True),
      optimizer=opt,
      metrics=['accuracy'])

  # Fine-tune clustered model
  clustered_model.fit(x_train, y_train, epochs=EPOCHS_FINE_TUNING)

  stripped_model = cluster.strip_clustering(clustered_model)

  stripped_model.compile(
      loss=tf.keras.losses.SparseCategoricalCrossentropy(from_logits=True),
      optimizer=opt,
      metrics=['accuracy'])

  return stripped_model

<<<<<<< HEAD

=======
>>>>>>> db8f756f
def _get_number_of_unique_weights(stripped_model, layer_nr, weight_name):
  layer = stripped_model.layers[layer_nr]
  weight = getattr(layer, weight_name)
  weights_as_list = weight.numpy().reshape(-1,).tolist()
  nr_of_unique_weights = len(set(weights_as_list))

  return nr_of_unique_weights


class FunctionalTest(tf.test.TestCase):

  def testMnistMyDenseLayer(self):
    """Test model with a custom clusterable layer derived from Dense.

    This customerable layer (see MyDenseLayer definition above) provides the
    function get_clusterable_weights() so that both 'kernel' weights as well
    as 'bias' weights are clustered.
    """
    model = _build_model()
    _train_model(model)

<<<<<<< HEAD
    # Checks that number of original weights('kernel') is greater than the
    # number of clusters.
    nr_of_unique_weights = _get_number_of_unique_weights(model, -1, 'kernel')
    self.assertGreater(nr_of_unique_weights, NUMBER_OF_CLUSTERS)

    # Checks that number of original weights('bias') is greater than the number
    # of clusters
=======
    # Checks that number of original weights('kernel') is greater than the number of clusters
    nr_of_unique_weights = _get_number_of_unique_weights(model, -1, 'kernel')
    self.assertGreater(nr_of_unique_weights, NUMBER_OF_CLUSTERS)

    # Checks that number of original weights('bias') is greater than the number of clusters
>>>>>>> db8f756f
    nr_of_unique_weights = _get_number_of_unique_weights(model, -1, 'bias')
    self.assertGreater(nr_of_unique_weights, NUMBER_OF_CLUSTERS)

    _, (x_test, y_test) = _get_dataset()

    results_original = model.evaluate(x_test, y_test)
    self.assertGreater(results_original[1], 0.8)

    clustered_model = _cluster_model(model, NUMBER_OF_CLUSTERS)

    results = clustered_model.evaluate(x_test, y_test)

    self.assertGreater(results[1], 0.8)

    # checks 'kernel' weights of the last layer: MyDenseLayer
    nr_of_unique_weights = _get_number_of_unique_weights(clustered_model, -1, 'kernel')
    self.assertLessEqual(nr_of_unique_weights, NUMBER_OF_CLUSTERS)

    # checks 'bias' weights of the last layer: MyDenseLayer
    nr_of_unique_weights = _get_number_of_unique_weights(clustered_model, -1, 'bias')
    self.assertLessEqual(nr_of_unique_weights, NUMBER_OF_CLUSTERS)

  def testMnistClusterableLayer(self):
    """Test keras custom layer.

    We test the keras custom layer with the provided clustering algorithm
    (see MyClusterableLayer above). We cluster only 'w' weights and the class
    ClusterableWeightsCA provides the function get_pulling_indices for the
    layer-out of 'w' weights.

    We skip evaluation in this test as it takes some time.
    """
    model = _build_model_2()
    _train_model(model)

<<<<<<< HEAD
    # Checks that number of original weights 'w' is greater than the number
    # of clusters.
=======
    # Checks that number of original weights 'w' is greater than the number of clusters.
>>>>>>> db8f756f
    nr_of_unique_weights = _get_number_of_unique_weights(model, -1, 'w')
    self.assertGreater(nr_of_unique_weights, NUMBER_OF_CLUSTERS)

    clustered_model = _cluster_model(model, NUMBER_OF_CLUSTERS)

    # Checks clustered weights 'w'.
    nr_of_unique_weights = _get_number_of_unique_weights(clustered_model, -1, 'w')
    self.assertLessEqual(nr_of_unique_weights, NUMBER_OF_CLUSTERS)

    # Train again normally for sanity check
    _train_model(clustered_model)

if __name__ == '__main__':
  tf.test.main()<|MERGE_RESOLUTION|>--- conflicted
+++ resolved
@@ -77,14 +77,10 @@
         trainable=True,
     )
     self.b = self.add_weight(
-<<<<<<< HEAD
-        shape=(self.units,), initializer='random_normal', trainable=False)
-=======
       shape=(self.units,),
       initializer="random_normal",
       trainable=False,
     )
->>>>>>> db8f756f
     self.built = True
 
   def call(self, inputs):
@@ -193,10 +189,6 @@
 
   return stripped_model
 
-<<<<<<< HEAD
-
-=======
->>>>>>> db8f756f
 def _get_number_of_unique_weights(stripped_model, layer_nr, weight_name):
   layer = stripped_model.layers[layer_nr]
   weight = getattr(layer, weight_name)
@@ -218,7 +210,6 @@
     model = _build_model()
     _train_model(model)
 
-<<<<<<< HEAD
     # Checks that number of original weights('kernel') is greater than the
     # number of clusters.
     nr_of_unique_weights = _get_number_of_unique_weights(model, -1, 'kernel')
@@ -226,13 +217,6 @@
 
     # Checks that number of original weights('bias') is greater than the number
     # of clusters
-=======
-    # Checks that number of original weights('kernel') is greater than the number of clusters
-    nr_of_unique_weights = _get_number_of_unique_weights(model, -1, 'kernel')
-    self.assertGreater(nr_of_unique_weights, NUMBER_OF_CLUSTERS)
-
-    # Checks that number of original weights('bias') is greater than the number of clusters
->>>>>>> db8f756f
     nr_of_unique_weights = _get_number_of_unique_weights(model, -1, 'bias')
     self.assertGreater(nr_of_unique_weights, NUMBER_OF_CLUSTERS)
 
@@ -268,12 +252,7 @@
     model = _build_model_2()
     _train_model(model)
 
-<<<<<<< HEAD
-    # Checks that number of original weights 'w' is greater than the number
-    # of clusters.
-=======
     # Checks that number of original weights 'w' is greater than the number of clusters.
->>>>>>> db8f756f
     nr_of_unique_weights = _get_number_of_unique_weights(model, -1, 'w')
     self.assertGreater(nr_of_unique_weights, NUMBER_OF_CLUSTERS)
 
