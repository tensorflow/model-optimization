# Copyright 2019 The TensorFlow Authors. All Rights Reserved.
#
# Licensed under the Apache License, Version 2.0 (the "License");
# you may not use this file except in compliance with the License.
# You may obtain a copy of the License at
#
#     http://www.apache.org/licenses/LICENSE-2.0
#
# Unless required by applicable law or agreed to in writing, software
# distributed under the License is distributed on an "AS IS" BASIS,
# WITHOUT WARRANTIES OR CONDITIONS OF ANY KIND, either express or implied.
# See the License for the specific language governing permissions and
# limitations under the License.
# ==============================================================================
"""Clusters centroids initialization API for Keras clustering API."""

import abc
import six
import tensorflow as tf
from tensorflow.python.ops import clustering_ops
from tensorflow_model_optimization.python.core.clustering.keras import cluster_config

k = tf.keras.backend
CentroidInitialization = cluster_config.CentroidInitialization


@six.add_metaclass(abc.ABCMeta)
class AbstractCentroidsInitialisation:
  """Abstract base class for implementing different cluster centroid initialisation algorithms.

  Must be initialised with a reference to the
  weights and implement the single method below.

  Optionally, zero-centroid initialization (used for sparsity-aware clustering)
<<<<<<< HEAD
  can be enforced by setting the preserve_sparsity option in the clustering parameters.
  The procedure is the following:
  1. First, one centroid is set to zero explicitly
  2. The zero-point centroid divides the weights into two intervals: positive
  and negative
  3. The remaining centroids are proportionally allocated to the two intervals
  4. For each interval (positive and negative), the standard initialization is used
=======
  can be enforced by setting the preserve_sparsity option in the clustering
  parameters.
  The procedure is the following:
  1. First, one centroid is set to zero explicitly
  2. The zero-point centroid divides the weights into two intervals: positive
  and negative.
  3. The remaining centroids are proportionally allocated to the two intervals
  4. For each interval (positive and negative), the standard initialization is
  used.
>>>>>>> e4a5200e
  """

  def __init__(self, weights, number_of_clusters, preserve_sparsity=False):
    self.weights = weights
    self.number_of_clusters = number_of_clusters
    self.preserve_sparsity = preserve_sparsity

  @abc.abstractmethod
<<<<<<< HEAD
  def _calculate_centroids_for_interval(self, weight_interval, number_of_clusters_for_interval):
=======
  def _calculate_centroids_for_interval(self, weight_interval,
                                        number_of_clusters_for_interval):
>>>>>>> e4a5200e
    pass

  def _regular_clustering(self):
    # Regular clustering calculates the centroids using all the weights
<<<<<<< HEAD
    centroids = self._calculate_centroids_for_interval(self.weights, self.number_of_clusters)
=======
    centroids = self._calculate_centroids_for_interval(self.weights,
                                                       self.number_of_clusters)
>>>>>>> e4a5200e
    cluster_centroids = tf.reshape(centroids, (self.number_of_clusters,))
    return cluster_centroids

  def _zero_centroid_initialization(self):
<<<<<<< HEAD
    # The zero-centroid sparsity preservation technique works as follows:
    #
    # 1. First, one centroid is set to zero explicitly
    # 2. The zero-point centroid divides the weights into two intervals: positive and negative
    # 3. The remaining centroids are proportionally allocated to the two intervals
    # 4. For each interval (positive and negative), the standard initialization is used
    #
    # This method is also referred to as sparsity-aware centroid initialization.

    # Zero-point centroid
    zero_centroid = tf.zeros(shape=(1,))

    # Get the negative weights
    negative_weights = tf.boolean_mask(self.weights, tf.math.less(self.weights, 0))
    negative_weights_count = tf.size(negative_weights)

    # Get the positive weights
    positive_weights = tf.boolean_mask(self.weights, tf.math.greater(self.weights, 0))
    positive_weights_count = tf.size(positive_weights)

    # Get the number of non-zero weights
    non_zero_weights_count = negative_weights_count + positive_weights_count

    if tf.math.equal(non_zero_weights_count, 0):
      # No non-zero weights available, simply return the zero-centroid
      return zero_centroid

    # Reduce the number of clusters by one to allow room for the zero-point centroid
    number_of_non_zero_clusters = self.number_of_clusters - 1

    # Split the non-zero clusters proportionally among negative and positive weights
    negative_weights_ratio = negative_weights_count / non_zero_weights_count
    number_of_negative_clusters = tf.cast(tf.math.round(number_of_non_zero_clusters * negative_weights_ratio), dtype=tf.int64)
    number_of_positive_clusters = number_of_non_zero_clusters - number_of_negative_clusters

    # Calculate the negative centroids
    negative_cluster_centroids = self._calculate_centroids_for_interval(negative_weights, number_of_negative_clusters)

    # Calculate the positive centroids
    positive_cluster_centroids = self._calculate_centroids_for_interval(positive_weights, number_of_positive_clusters)

    # Put all the centroids together: negative, zero, positive
    centroids = tf.concat([negative_cluster_centroids, zero_centroid, positive_cluster_centroids], axis=0)

    return centroids

  def get_cluster_centroids(self):
    # Check whether sparsity preservation should be enforced
    if self.preserve_sparsity:
      # Apply the zero-centroid sparsity preservation technique
      return self._zero_centroid_initialization()
    else:
      # Perform regular clustering
      return self._regular_clustering()

=======
    """The zero-centroid sparsity preservation technique works as follows.
>>>>>>> e4a5200e

    1. First, one centroid is set to zero explicitly
    2. The zero-point centroid divides the weights into two intervals:
       positive and negative
    3. The remaining centroids are proportionally allocated to the two
       intervals
    4. For each interval (positive and negative), the standard initialization
       is used
    This method is also referred to as sparsity-aware centroid initialization.

    Returns:
      centroids.
    """
    # Zero-point centroid
    zero_centroid = tf.zeros(shape=(1,))

    # Get the negative weights
    negative_weights = tf.boolean_mask(self.weights,
                                       tf.math.less(self.weights, 0))
    negative_weights_count = tf.size(negative_weights)

    # Get the positive weights
    positive_weights = tf.boolean_mask(self.weights,
                                       tf.math.greater(self.weights, 0))
    positive_weights_count = tf.size(positive_weights)

    # Get the number of non-zero weights
    non_zero_weights_count = negative_weights_count + positive_weights_count

    if tf.math.equal(non_zero_weights_count, 0):
      # No non-zero weights available, simply return the zero-centroid
      return zero_centroid

    # Reduce the number of clusters by one to allow room for the zero-point
    # centroid.
    number_of_non_zero_clusters = self.number_of_clusters - 1

    # Split the non-zero clusters proportionally among negative and positive
    # weights.
    negative_weights_ratio = negative_weights_count / non_zero_weights_count
    number_of_negative_clusters = tf.cast(
        tf.math.round(number_of_non_zero_clusters * negative_weights_ratio),
        dtype=tf.int64)
    number_of_positive_clusters = (
        number_of_non_zero_clusters - number_of_negative_clusters)

    # Calculate the negative centroids
    negative_cluster_centroids = self._calculate_centroids_for_interval(
        negative_weights, number_of_negative_clusters)

    # Calculate the positive centroids
    positive_cluster_centroids = self._calculate_centroids_for_interval(
        positive_weights, number_of_positive_clusters)

    # Put all the centroids together: negative, zero, positive
    centroids = tf.concat(
        [negative_cluster_centroids, zero_centroid, positive_cluster_centroids],
        axis=0)

    return centroids

<<<<<<< HEAD
  def _calculate_centroids_for_interval(self, weight_interval, number_of_clusters_for_interval):
=======
  def get_cluster_centroids(self):
    # Check whether sparsity preservation should be enforced
    if self.preserve_sparsity:
      # Apply the zero-centroid sparsity preservation technique
      return self._zero_centroid_initialization()
    else:
      # Perform regular clustering
      return self._regular_clustering()


class LinearCentroidsInitialisation(AbstractCentroidsInitialisation):
  """Spaces cluster centroids evenly in the interval [min(weights), max(weights)]."""

  def _calculate_centroids_for_interval(self, weight_interval,
                                        number_of_clusters_for_interval):
>>>>>>> e4a5200e
    if tf.math.less_equal(number_of_clusters_for_interval, 0):
      # Return an empty array of centroids
      return tf.constant([])

    weight_min = tf.reduce_min(weight_interval)
    weight_max = tf.reduce_max(weight_interval)
<<<<<<< HEAD
    cluster_centroids = tf.linspace(weight_min,
                                    weight_max,
=======
    cluster_centroids = tf.linspace(weight_min, weight_max,
>>>>>>> e4a5200e
                                    number_of_clusters_for_interval)

    return cluster_centroids


class KmeansPlusPlusCentroidsInitialisation(AbstractCentroidsInitialisation):
<<<<<<< HEAD
  """
  Cluster centroids based on kmeans++ algorithm
  """

  def _calculate_centroids_for_interval(self, weight_interval, number_of_clusters_for_interval):
=======
  """Cluster centroids based on kmeans++ algorithm."""

  def _calculate_centroids_for_interval(self, weight_interval,
                                        number_of_clusters_for_interval):
>>>>>>> e4a5200e
    if tf.math.less_equal(number_of_clusters_for_interval, 0):
      # Return an empty array of centroids
      return tf.constant([])

    weights = tf.reshape(weight_interval, [-1, 1])
<<<<<<< HEAD
    cluster_centroids = clustering_ops.kmeans_plus_plus_initialization(weights,
                                                                       number_of_clusters_for_interval,
                                                                       seed=9,
                                                                       num_retries_per_sample=-1)

    return tf.reshape(cluster_centroids, [number_of_clusters_for_interval])

=======
    cluster_centroids = clustering_ops.kmeans_plus_plus_initialization(
        weights,
        number_of_clusters_for_interval,
        seed=9,
        num_retries_per_sample=-1)

    return tf.reshape(cluster_centroids, [number_of_clusters_for_interval])
>>>>>>> e4a5200e


<<<<<<< HEAD
  def _calculate_centroids_for_interval(self, weight_interval, number_of_clusters_for_interval):
    weight_min = tf.reduce_min(weight_interval)
    weight_max = tf.reduce_max(weight_interval)
    cluster_centroids = tf.random.uniform(shape=(number_of_clusters_for_interval,),
                                          minval=weight_min,
                                          maxval=weight_max,
                                          dtype=weight_interval.dtype)
=======
class RandomCentroidsInitialisation(AbstractCentroidsInitialisation):
  """Sample centroids randomly and uniformly from the interval [min(weights), max(weights)]."""

  def _calculate_centroids_for_interval(self, weight_interval,
                                        number_of_clusters_for_interval):
    weight_min = tf.reduce_min(weight_interval)
    weight_max = tf.reduce_max(weight_interval)
    cluster_centroids = tf.random.uniform(
        shape=(number_of_clusters_for_interval,),
        minval=weight_min,
        maxval=weight_max,
        dtype=weight_interval.dtype)
>>>>>>> e4a5200e
    return cluster_centroids


class TFLinearEquationSolver:
  """Solves a linear equation y=ax+b for either y or x.

  The line equation is defined with two points (x1, y1) and (x2,y2)
  """

  def __init__(self, x1, y1, x2, y2):
    self.x1 = x1
    self.y1 = y1
    self.x2 = x2
    self.y2 = y2

    # Writing params for y=ax+b
    self.a = (y2 - y1) / tf.maximum(x2 - x1, 0.001)
    self.b = y1 - x1 * ((y2 - y1) / tf.maximum(x2 - x1, 0.001))

  def solve_for_x(self, y):
    """For a given y value, find x at which linear function takes value y.

    Args:
      y: the y value
    Returns:
      the corresponding x value
    """
    return (y - self.b) / self.a

  def solve_for_y(self, x):
    """For a given x value, find y at which linear function takes value x.

    Args:
      x: the x value
    Returns:
      the corresponding y value
    """
    return self.a * x + self.b


class TFCumulativeDistributionFunction:
  """Takes an array and builds cumulative distribution function(CDF)."""

  def __init__(self, weights):
    self.weights = weights

  def get_cdf_value(self, given_weight):
    mask = tf.less_equal(self.weights, given_weight)
    less_than = tf.cast(tf.math.count_nonzero(mask), dtype=tf.float32)
    return less_than / tf.size(self.weights, out_type=tf.float32)


class DensityBasedCentroidsInitialisation(AbstractCentroidsInitialisation):
  r"""Density-based centroids initialisation.

  This initialisation means that we build a cumulative distribution
  function(CDF), then linearly space y-axis of this function then find the
  corresponding x-axis points.

  In order to simplify the implementation, here is
  a plan how it is achieved:
  1. Calculate CDF values at points spaced linearly between weight_min and
  weight_max(e.g. 20 points)
  2. Build an array of values linearly spaced between 0 and 1(probability)
  3. Go through the second array and find segment of CDF that contains this
  y-axis value, \hat{y}
  4. interpolate linearly between those two points, get a line equation y=ax+b
  5. solve equation \hat{y}=ax+b for x. The found x value is a new cluster
  centroid.
  """

  def _get_centroids(self, cdf_x_grid, cdf_values, matching_indices):
<<<<<<< HEAD
    # Interpolate linearly between every found index using 'i' as the current position
    # and 'i-1' as a second point. The value of 'x' is a new cluster centroid
=======
    """Interpolates linearly.

    Between every found index using 'i' as the current position and 'i-1' as
    a second point. The value of 'x' is a new cluster centroid.

    Args:
      cdf_x_grid: grid of x values.
      cdf_values: cdf values at grid.
      matching_indices: indices of each

    Returns:
      centroids.
    """

>>>>>>> e4a5200e
    def get_single_centroid(i):
      i_clipped = tf.minimum(i, tf.size(cdf_values) - 1)
      i_previous = tf.maximum(0, i_clipped - 1)

      x1 = cdf_x_grid[i_clipped]
      x2 = cdf_x_grid[i_previous]
      y1 = cdf_values[i_clipped]
      y2 = cdf_values[i_previous]

      # Check whether interpolation is possible
      if y2 == y1:
        # If there's no delta y it doesn't make sense to try to interpolate
        # the value of x, so just take the lower bound instead
        single_centroid = x1
      else:
        # Interpolate linearly
        s = TFLinearEquationSolver(x1=x1, y1=y1, x2=x2, y2=y2)
        single_centroid = s.solve_for_x(y1)

      return single_centroid

    centroids = k.map_fn(get_single_centroid,
                         matching_indices,
                         dtype=tf.float32)
    return centroids

<<<<<<< HEAD
  def _calculate_centroids_for_interval(self, weight_interval, number_of_clusters_for_interval):
=======
  def _calculate_centroids_for_interval(self, weight_interval,
                                        number_of_clusters_for_interval):
>>>>>>> e4a5200e
    if tf.math.less_equal(number_of_clusters_for_interval, 0):
      # Return an empty array of centroids
      return tf.constant([])

    # Get the limits of the weight interval
    weights_min = tf.reduce_min(weight_interval)
    weights_max = tf.reduce_max(weight_interval)

    # Calculate the gap to put at either side of the given interval
<<<<<<< HEAD
    weights_gap = 0.01 if not self.preserve_sparsity \
                  else tf.minimum(0.01,
                                  tf.minimum(tf.math.abs(weights_min),
                                             tf.math.abs(weights_max)) / 2)
=======
    weights_gap = 0.01 if not self.preserve_sparsity else tf.minimum(
        0.01,
        tf.minimum(tf.math.abs(weights_min), tf.math.abs(weights_max)) / 2)
>>>>>>> e4a5200e

    # Calculating the interpolation nodes for the given weights.
    # A gap is introduced on either side to guarantee that the CDF will have
    # 0 and 1 as the first and last value respectively.
    # The value 30 is a guess, we just need a sufficiently large number here
    # since we are going to interpolate values linearly anyway and the initial
    # guess will drift away. For these reasons we do not really
    # care about the granularity of the lookup
    cdf_x_grid = tf.linspace(weights_min - weights_gap,
<<<<<<< HEAD
                             weights_max + weights_gap,
                             30)
=======
                             weights_max + weights_gap, 30)
>>>>>>> e4a5200e

    # Calculate the centroids within the given interval
    cdf = TFCumulativeDistributionFunction(weights=weight_interval)
    cdf_values = k.map_fn(cdf.get_cdf_value, cdf_x_grid)
<<<<<<< HEAD
    probability_space = tf.linspace(0 + 0.01, 1, number_of_clusters_for_interval)
    matching_indices = tf.searchsorted(sorted_sequence=cdf_values,
                                       values=probability_space,
                                       side='right')

    centroids = self._get_centroids(cdf_x_grid, cdf_values, matching_indices)
    cluster_centroids = tf.reshape(centroids, (number_of_clusters_for_interval,))
=======
    probability_space = tf.linspace(0 + 0.01, 1,
                                    number_of_clusters_for_interval)
    matching_indices = tf.searchsorted(
        sorted_sequence=cdf_values, values=probability_space, side='right')

    centroids = self._get_centroids(cdf_x_grid, cdf_values, matching_indices)
    cluster_centroids = tf.reshape(centroids,
                                   (number_of_clusters_for_interval,))
>>>>>>> e4a5200e

    return cluster_centroids


class CentroidsInitializerFactory:
  """Factory that creates concrete initializers for factory centroids.

  To implement a custom one, inherit from AbstractCentroidsInitialisation
  and implement all the required methods.

  After this, update CentroidsInitialiserFactory.__initialisers hashtable to
  reflect new methods available.
  """
  _initialisers = {
      CentroidInitialization.LINEAR:
          LinearCentroidsInitialisation,
      CentroidInitialization.RANDOM:
          RandomCentroidsInitialisation,
      CentroidInitialization.DENSITY_BASED:
          DensityBasedCentroidsInitialisation,
      CentroidInitialization.KMEANS_PLUS_PLUS:
          KmeansPlusPlusCentroidsInitialisation,
  }

  @classmethod
  def init_is_supported(cls, init_method):
    return init_method in cls._initialisers

  @classmethod
  def get_centroid_initializer(cls, init_method):
    """Gets centroid initializer.

    Args:
      init_method: a CentroidInitialization value representing the init
      method requested
    Returns:
      A concrete implementation of AbstractCentroidsInitialisation
    Raises:
      ValueError if the requested centroid initialization method is not
      recognised
    """
    if not cls.init_is_supported(init_method):
      raise ValueError(
          'Unknown initialisation method: {init_method}. Allowed values are : '
          '{allowed}'.format(
              init_method=init_method,
              allowed=','.join(cls._initialisers.keys())))

    return cls._initialisers[init_method]<|MERGE_RESOLUTION|>--- conflicted
+++ resolved
@@ -32,15 +32,6 @@
   weights and implement the single method below.
 
   Optionally, zero-centroid initialization (used for sparsity-aware clustering)
-<<<<<<< HEAD
-  can be enforced by setting the preserve_sparsity option in the clustering parameters.
-  The procedure is the following:
-  1. First, one centroid is set to zero explicitly
-  2. The zero-point centroid divides the weights into two intervals: positive
-  and negative
-  3. The remaining centroids are proportionally allocated to the two intervals
-  4. For each interval (positive and negative), the standard initialization is used
-=======
   can be enforced by setting the preserve_sparsity option in the clustering
   parameters.
   The procedure is the following:
@@ -50,7 +41,6 @@
   3. The remaining centroids are proportionally allocated to the two intervals
   4. For each interval (positive and negative), the standard initialization is
   used.
->>>>>>> e4a5200e
   """
 
   def __init__(self, weights, number_of_clusters, preserve_sparsity=False):
@@ -59,45 +49,43 @@
     self.preserve_sparsity = preserve_sparsity
 
   @abc.abstractmethod
-<<<<<<< HEAD
-  def _calculate_centroids_for_interval(self, weight_interval, number_of_clusters_for_interval):
-=======
-  def _calculate_centroids_for_interval(self, weight_interval,
-                                        number_of_clusters_for_interval):
->>>>>>> e4a5200e
+  def _calculate_centroids_for_interval(self, weight_interval,
+                                        number_of_clusters_for_interval):
     pass
 
   def _regular_clustering(self):
     # Regular clustering calculates the centroids using all the weights
-<<<<<<< HEAD
-    centroids = self._calculate_centroids_for_interval(self.weights, self.number_of_clusters)
-=======
     centroids = self._calculate_centroids_for_interval(self.weights,
                                                        self.number_of_clusters)
->>>>>>> e4a5200e
     cluster_centroids = tf.reshape(centroids, (self.number_of_clusters,))
     return cluster_centroids
 
   def _zero_centroid_initialization(self):
-<<<<<<< HEAD
-    # The zero-centroid sparsity preservation technique works as follows:
-    #
-    # 1. First, one centroid is set to zero explicitly
-    # 2. The zero-point centroid divides the weights into two intervals: positive and negative
-    # 3. The remaining centroids are proportionally allocated to the two intervals
-    # 4. For each interval (positive and negative), the standard initialization is used
-    #
-    # This method is also referred to as sparsity-aware centroid initialization.
-
+    """The zero-centroid sparsity preservation technique works as follows.
+
+    1. First, one centroid is set to zero explicitly
+    2. The zero-point centroid divides the weights into two intervals:
+       positive and negative
+    3. The remaining centroids are proportionally allocated to the two
+       intervals
+    4. For each interval (positive and negative), the standard initialization
+       is used
+    This method is also referred to as sparsity-aware centroid initialization.
+
+    Returns:
+      centroids.
+    """
     # Zero-point centroid
     zero_centroid = tf.zeros(shape=(1,))
 
     # Get the negative weights
-    negative_weights = tf.boolean_mask(self.weights, tf.math.less(self.weights, 0))
+    negative_weights = tf.boolean_mask(self.weights,
+                                       tf.math.less(self.weights, 0))
     negative_weights_count = tf.size(negative_weights)
 
     # Get the positive weights
-    positive_weights = tf.boolean_mask(self.weights, tf.math.greater(self.weights, 0))
+    positive_weights = tf.boolean_mask(self.weights,
+                                       tf.math.greater(self.weights, 0))
     positive_weights_count = tf.size(positive_weights)
 
     # Get the number of non-zero weights
@@ -107,22 +95,31 @@
       # No non-zero weights available, simply return the zero-centroid
       return zero_centroid
 
-    # Reduce the number of clusters by one to allow room for the zero-point centroid
+    # Reduce the number of clusters by one to allow room for the zero-point
+    # centroid.
     number_of_non_zero_clusters = self.number_of_clusters - 1
 
-    # Split the non-zero clusters proportionally among negative and positive weights
+    # Split the non-zero clusters proportionally among negative and positive
+    # weights.
     negative_weights_ratio = negative_weights_count / non_zero_weights_count
-    number_of_negative_clusters = tf.cast(tf.math.round(number_of_non_zero_clusters * negative_weights_ratio), dtype=tf.int64)
-    number_of_positive_clusters = number_of_non_zero_clusters - number_of_negative_clusters
+    number_of_negative_clusters = tf.cast(
+        tf.math.round(number_of_non_zero_clusters * negative_weights_ratio),
+        dtype=tf.int64)
+    number_of_positive_clusters = (
+        number_of_non_zero_clusters - number_of_negative_clusters)
 
     # Calculate the negative centroids
-    negative_cluster_centroids = self._calculate_centroids_for_interval(negative_weights, number_of_negative_clusters)
+    negative_cluster_centroids = self._calculate_centroids_for_interval(
+        negative_weights, number_of_negative_clusters)
 
     # Calculate the positive centroids
-    positive_cluster_centroids = self._calculate_centroids_for_interval(positive_weights, number_of_positive_clusters)
+    positive_cluster_centroids = self._calculate_centroids_for_interval(
+        positive_weights, number_of_positive_clusters)
 
     # Put all the centroids together: negative, zero, positive
-    centroids = tf.concat([negative_cluster_centroids, zero_centroid, positive_cluster_centroids], axis=0)
+    centroids = tf.concat(
+        [negative_cluster_centroids, zero_centroid, positive_cluster_centroids],
+        axis=0)
 
     return centroids
 
@@ -135,133 +132,34 @@
       # Perform regular clustering
       return self._regular_clustering()
 
-=======
-    """The zero-centroid sparsity preservation technique works as follows.
->>>>>>> e4a5200e
-
-    1. First, one centroid is set to zero explicitly
-    2. The zero-point centroid divides the weights into two intervals:
-       positive and negative
-    3. The remaining centroids are proportionally allocated to the two
-       intervals
-    4. For each interval (positive and negative), the standard initialization
-       is used
-    This method is also referred to as sparsity-aware centroid initialization.
-
-    Returns:
-      centroids.
-    """
-    # Zero-point centroid
-    zero_centroid = tf.zeros(shape=(1,))
-
-    # Get the negative weights
-    negative_weights = tf.boolean_mask(self.weights,
-                                       tf.math.less(self.weights, 0))
-    negative_weights_count = tf.size(negative_weights)
-
-    # Get the positive weights
-    positive_weights = tf.boolean_mask(self.weights,
-                                       tf.math.greater(self.weights, 0))
-    positive_weights_count = tf.size(positive_weights)
-
-    # Get the number of non-zero weights
-    non_zero_weights_count = negative_weights_count + positive_weights_count
-
-    if tf.math.equal(non_zero_weights_count, 0):
-      # No non-zero weights available, simply return the zero-centroid
-      return zero_centroid
-
-    # Reduce the number of clusters by one to allow room for the zero-point
-    # centroid.
-    number_of_non_zero_clusters = self.number_of_clusters - 1
-
-    # Split the non-zero clusters proportionally among negative and positive
-    # weights.
-    negative_weights_ratio = negative_weights_count / non_zero_weights_count
-    number_of_negative_clusters = tf.cast(
-        tf.math.round(number_of_non_zero_clusters * negative_weights_ratio),
-        dtype=tf.int64)
-    number_of_positive_clusters = (
-        number_of_non_zero_clusters - number_of_negative_clusters)
-
-    # Calculate the negative centroids
-    negative_cluster_centroids = self._calculate_centroids_for_interval(
-        negative_weights, number_of_negative_clusters)
-
-    # Calculate the positive centroids
-    positive_cluster_centroids = self._calculate_centroids_for_interval(
-        positive_weights, number_of_positive_clusters)
-
-    # Put all the centroids together: negative, zero, positive
-    centroids = tf.concat(
-        [negative_cluster_centroids, zero_centroid, positive_cluster_centroids],
-        axis=0)
-
-    return centroids
-
-<<<<<<< HEAD
-  def _calculate_centroids_for_interval(self, weight_interval, number_of_clusters_for_interval):
-=======
-  def get_cluster_centroids(self):
-    # Check whether sparsity preservation should be enforced
-    if self.preserve_sparsity:
-      # Apply the zero-centroid sparsity preservation technique
-      return self._zero_centroid_initialization()
-    else:
-      # Perform regular clustering
-      return self._regular_clustering()
-
 
 class LinearCentroidsInitialisation(AbstractCentroidsInitialisation):
   """Spaces cluster centroids evenly in the interval [min(weights), max(weights)]."""
 
   def _calculate_centroids_for_interval(self, weight_interval,
                                         number_of_clusters_for_interval):
->>>>>>> e4a5200e
     if tf.math.less_equal(number_of_clusters_for_interval, 0):
       # Return an empty array of centroids
       return tf.constant([])
 
     weight_min = tf.reduce_min(weight_interval)
     weight_max = tf.reduce_max(weight_interval)
-<<<<<<< HEAD
-    cluster_centroids = tf.linspace(weight_min,
-                                    weight_max,
-=======
     cluster_centroids = tf.linspace(weight_min, weight_max,
->>>>>>> e4a5200e
                                     number_of_clusters_for_interval)
 
     return cluster_centroids
 
 
 class KmeansPlusPlusCentroidsInitialisation(AbstractCentroidsInitialisation):
-<<<<<<< HEAD
-  """
-  Cluster centroids based on kmeans++ algorithm
-  """
-
-  def _calculate_centroids_for_interval(self, weight_interval, number_of_clusters_for_interval):
-=======
   """Cluster centroids based on kmeans++ algorithm."""
 
   def _calculate_centroids_for_interval(self, weight_interval,
                                         number_of_clusters_for_interval):
->>>>>>> e4a5200e
     if tf.math.less_equal(number_of_clusters_for_interval, 0):
       # Return an empty array of centroids
       return tf.constant([])
 
     weights = tf.reshape(weight_interval, [-1, 1])
-<<<<<<< HEAD
-    cluster_centroids = clustering_ops.kmeans_plus_plus_initialization(weights,
-                                                                       number_of_clusters_for_interval,
-                                                                       seed=9,
-                                                                       num_retries_per_sample=-1)
-
-    return tf.reshape(cluster_centroids, [number_of_clusters_for_interval])
-
-=======
     cluster_centroids = clustering_ops.kmeans_plus_plus_initialization(
         weights,
         number_of_clusters_for_interval,
@@ -269,18 +167,8 @@
         num_retries_per_sample=-1)
 
     return tf.reshape(cluster_centroids, [number_of_clusters_for_interval])
->>>>>>> e4a5200e
-
-
-<<<<<<< HEAD
-  def _calculate_centroids_for_interval(self, weight_interval, number_of_clusters_for_interval):
-    weight_min = tf.reduce_min(weight_interval)
-    weight_max = tf.reduce_max(weight_interval)
-    cluster_centroids = tf.random.uniform(shape=(number_of_clusters_for_interval,),
-                                          minval=weight_min,
-                                          maxval=weight_max,
-                                          dtype=weight_interval.dtype)
-=======
+
+
 class RandomCentroidsInitialisation(AbstractCentroidsInitialisation):
   """Sample centroids randomly and uniformly from the interval [min(weights), max(weights)]."""
 
@@ -293,7 +181,6 @@
         minval=weight_min,
         maxval=weight_max,
         dtype=weight_interval.dtype)
->>>>>>> e4a5200e
     return cluster_centroids
 
 
@@ -366,10 +253,6 @@
   """
 
   def _get_centroids(self, cdf_x_grid, cdf_values, matching_indices):
-<<<<<<< HEAD
-    # Interpolate linearly between every found index using 'i' as the current position
-    # and 'i-1' as a second point. The value of 'x' is a new cluster centroid
-=======
     """Interpolates linearly.
 
     Between every found index using 'i' as the current position and 'i-1' as
@@ -384,7 +267,6 @@
       centroids.
     """
 
->>>>>>> e4a5200e
     def get_single_centroid(i):
       i_clipped = tf.minimum(i, tf.size(cdf_values) - 1)
       i_previous = tf.maximum(0, i_clipped - 1)
@@ -411,12 +293,8 @@
                          dtype=tf.float32)
     return centroids
 
-<<<<<<< HEAD
-  def _calculate_centroids_for_interval(self, weight_interval, number_of_clusters_for_interval):
-=======
-  def _calculate_centroids_for_interval(self, weight_interval,
-                                        number_of_clusters_for_interval):
->>>>>>> e4a5200e
+  def _calculate_centroids_for_interval(self, weight_interval,
+                                        number_of_clusters_for_interval):
     if tf.math.less_equal(number_of_clusters_for_interval, 0):
       # Return an empty array of centroids
       return tf.constant([])
@@ -426,16 +304,9 @@
     weights_max = tf.reduce_max(weight_interval)
 
     # Calculate the gap to put at either side of the given interval
-<<<<<<< HEAD
-    weights_gap = 0.01 if not self.preserve_sparsity \
-                  else tf.minimum(0.01,
-                                  tf.minimum(tf.math.abs(weights_min),
-                                             tf.math.abs(weights_max)) / 2)
-=======
     weights_gap = 0.01 if not self.preserve_sparsity else tf.minimum(
         0.01,
         tf.minimum(tf.math.abs(weights_min), tf.math.abs(weights_max)) / 2)
->>>>>>> e4a5200e
 
     # Calculating the interpolation nodes for the given weights.
     # A gap is introduced on either side to guarantee that the CDF will have
@@ -445,25 +316,11 @@
     # guess will drift away. For these reasons we do not really
     # care about the granularity of the lookup
     cdf_x_grid = tf.linspace(weights_min - weights_gap,
-<<<<<<< HEAD
-                             weights_max + weights_gap,
-                             30)
-=======
                              weights_max + weights_gap, 30)
->>>>>>> e4a5200e
 
     # Calculate the centroids within the given interval
     cdf = TFCumulativeDistributionFunction(weights=weight_interval)
     cdf_values = k.map_fn(cdf.get_cdf_value, cdf_x_grid)
-<<<<<<< HEAD
-    probability_space = tf.linspace(0 + 0.01, 1, number_of_clusters_for_interval)
-    matching_indices = tf.searchsorted(sorted_sequence=cdf_values,
-                                       values=probability_space,
-                                       side='right')
-
-    centroids = self._get_centroids(cdf_x_grid, cdf_values, matching_indices)
-    cluster_centroids = tf.reshape(centroids, (number_of_clusters_for_interval,))
-=======
     probability_space = tf.linspace(0 + 0.01, 1,
                                     number_of_clusters_for_interval)
     matching_indices = tf.searchsorted(
@@ -472,7 +329,6 @@
     centroids = self._get_centroids(cdf_x_grid, cdf_values, matching_indices)
     cluster_centroids = tf.reshape(centroids,
                                    (number_of_clusters_for_interval,))
->>>>>>> e4a5200e
 
     return cluster_centroids
 
