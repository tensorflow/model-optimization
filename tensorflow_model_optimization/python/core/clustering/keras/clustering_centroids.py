# Copyright 2019 The TensorFlow Authors. All Rights Reserved.
#
# Licensed under the Apache License, Version 2.0 (the "License");
# you may not use this file except in compliance with the License.
# You may obtain a copy of the License at
#
#     http://www.apache.org/licenses/LICENSE-2.0
#
# Unless required by applicable law or agreed to in writing, software
# distributed under the License is distributed on an "AS IS" BASIS,
# WITHOUT WARRANTIES OR CONDITIONS OF ANY KIND, either express or implied.
# See the License for the specific language governing permissions and
# limitations under the License.
# ==============================================================================
"""Clusters centroids initialization API for Keras clustering API."""

import abc
import six
import tensorflow as tf
<<<<<<< HEAD

=======
>>>>>>> 168c113c
from tensorflow.python.ops import clustering_ops
from tensorflow_model_optimization.python.core.clustering.keras import cluster_config

k = tf.keras.backend
CentroidInitialization = cluster_config.CentroidInitialization
@six.add_metaclass(abc.ABCMeta)
class AbstractCentroidsInitialisation:
  """
  Abstract base class for implementing different cluster centroid
  initialisation algorithms. Must be initialised with a reference to the
  weights and implement the single method below.

  Optionally, zero-centroid initialization (used for sparsity-aware clustering)
  can be enforced by setting the preserve_sparsity option in the clustering parameters.
  The procedure is the following:
  1. First, one centroid is set to zero explicitly
  2. The zero-point centroid divides the weights into two intervals: positive
  and negative
  3. The remaining centroids are proportionally allocated to the two intervals
  4. For each interval (positive and negative), the standard initialization is used
  """

  def __init__(self, weights, number_of_clusters, preserve_sparsity=False):
    self.weights = weights
    self.number_of_clusters = number_of_clusters
    self.preserve_sparsity = preserve_sparsity

  @abc.abstractmethod
  def _calculate_centroids_for_interval(self, weight_interval, number_of_clusters_for_interval):
    pass

  def _regular_clustering(self):
    # Regular clustering calculates the centroids using all the weights
    centroids = self._calculate_centroids_for_interval(self.weights, self.number_of_clusters)
    cluster_centroids = tf.reshape(centroids, (self.number_of_clusters,))
    return cluster_centroids

  def _zero_centroid_initialization(self):
    # The zero-centroid sparsity preservation technique works as follows:
    #
    # 1. First, one centroid is set to zero explicitly
    # 2. The zero-point centroid divides the weights into two intervals: positive and negative
    # 3. The remaining centroids are proportionally allocated to the two intervals
    # 4. For each interval (positive and negative), the standard initialization is used
    #
    # This method is also referred to as sparsity-aware centroid initialization.

    # Zero-point centroid
    zero_centroid = tf.zeros(shape=(1,))

    # Get the negative weights
    negative_weights = tf.boolean_mask(self.weights, tf.math.less(self.weights, 0))
    negative_weights_count = tf.size(negative_weights)

    # Get the positive weights
    positive_weights = tf.boolean_mask(self.weights, tf.math.greater(self.weights, 0))
    positive_weights_count = tf.size(positive_weights)

    # Get the number of non-zero weights
    non_zero_weights_count = negative_weights_count + positive_weights_count

    if tf.math.equal(non_zero_weights_count, 0):
      # No non-zero weights available, simply return the zero-centroid
      return zero_centroid

    # Reduce the number of clusters by one to allow room for the zero-point centroid
    number_of_non_zero_clusters = self.number_of_clusters - 1

    # Split the non-zero clusters proportionally among negative and positive weights
    negative_weights_ratio = negative_weights_count / non_zero_weights_count
    number_of_negative_clusters = tf.cast(tf.math.round(number_of_non_zero_clusters * negative_weights_ratio), dtype=tf.int64)
    number_of_positive_clusters = number_of_non_zero_clusters - number_of_negative_clusters

    # Calculate the negative centroids
    negative_cluster_centroids = self._calculate_centroids_for_interval(negative_weights, number_of_negative_clusters)

    # Calculate the positive centroids
    positive_cluster_centroids = self._calculate_centroids_for_interval(positive_weights, number_of_positive_clusters)

    # Put all the centroids together: negative, zero, positive
    centroids = tf.concat([negative_cluster_centroids, zero_centroid, positive_cluster_centroids], axis=0)

    return centroids

  def get_cluster_centroids(self):
    # Check whether sparsity preservation should be enforced
    if self.preserve_sparsity:
      # Apply the zero-centroid sparsity preservation technique
      return self._zero_centroid_initialization()
    else:
      # Perform regular clustering
      return self._regular_clustering()


class LinearCentroidsInitialisation(AbstractCentroidsInitialisation):
  """
  Spaces cluster centroids evenly in the interval [min(weights), max(weights)]
  """

  def _calculate_centroids_for_interval(self, weight_interval, number_of_clusters_for_interval):
    if tf.math.less_equal(number_of_clusters_for_interval, 0):
      # Return an empty array of centroids
      return tf.constant([])

    weight_min = tf.reduce_min(weight_interval)
    weight_max = tf.reduce_max(weight_interval)
    cluster_centroids = tf.linspace(weight_min,
                                    weight_max,
                                    number_of_clusters_for_interval)

    return cluster_centroids

class KmeansPlusPlusCentroidsInitialisation(AbstractCentroidsInitialisation):
  """
  Cluster centroids based on kmeans++ algorithm
  """
  def get_cluster_centroids(self):

    weights = tf.reshape(self.weights, [-1, 1])

    cluster_centroids = clustering_ops.kmeans_plus_plus_initialization(weights,
                                                                       self.number_of_clusters,
                                                                       seed=9,
                                                                       num_retries_per_sample=-1)

    return cluster_centroids

class KmeansPlusPlusCentroidsInitialisation(AbstractCentroidsInitialisation):
  """
  Cluster centroids based on kmeans++ algorithm
  """

  def _calculate_centroids_for_interval(self, weight_interval, number_of_clusters_for_interval):
    if tf.math.less_equal(number_of_clusters_for_interval, 0):
      # Return an empty array of centroids
      return tf.constant([])

    weights = tf.reshape(weight_interval, [-1, 1])
    cluster_centroids = clustering_ops.kmeans_plus_plus_initialization(weights,
                                                                       number_of_clusters_for_interval,
                                                                       seed=9,
                                                                       num_retries_per_sample=-1)

    return tf.reshape(cluster_centroids, [number_of_clusters_for_interval])


class RandomCentroidsInitialisation(AbstractCentroidsInitialisation):
  """
  Sample centroids randomly and uniformly from the interval
  [min(weights), max(weights)]
  """

  def _calculate_centroids_for_interval(self, weight_interval, number_of_clusters_for_interval):
    weight_min = tf.reduce_min(weight_interval)
    weight_max = tf.reduce_max(weight_interval)
    cluster_centroids = tf.random.uniform(shape=(number_of_clusters_for_interval,),
                                          minval=weight_min,
                                          maxval=weight_max,
                                          dtype=weight_interval.dtype)
    return cluster_centroids


class TFLinearEquationSolver:
  """
  Solves a linear equantion y=ax+b for either y or x.

  The line equation is defined with two points (x1, y1) and (x2,y2)
  """

  def __init__(self, x1, y1, x2, y2):
    self.x1 = x1
    self.y1 = y1
    self.x2 = x2
    self.y2 = y2

    # Writing params for y=ax+b
    self.a = (y2 - y1) / tf.maximum(x2 - x1, 0.001)
    self.b = y1 - x1 * ((y2 - y1) / tf.maximum(x2 - x1, 0.001))

  def solve_for_x(self, y):
    """
    For a given y value, find x at which linear function takes value y
    :param y: the y value
    :return: the corresponding x value
    """
    return (y - self.b) / self.a

  def solve_for_y(self, x):
    """
    For a given x value, find y at which linear function takes value x
    :param x: the x value
    :return: the corresponding y value
    """
    return self.a * x + self.b


class TFCumulativeDistributionFunction:
  """
  Takes an array and builds cumulative distribution function(CDF)
  """

  def __init__(self, weights):
    self.weights = weights

  def get_cdf_value(self, given_weight):
    mask = tf.less_equal(self.weights, given_weight)
    less_than = tf.cast(tf.math.count_nonzero(mask), dtype=tf.float32)
    return less_than / tf.size(self.weights, out_type=tf.float32)


class DensityBasedCentroidsInitialisation(AbstractCentroidsInitialisation):
  """
  This initialisation means that we build a cumulative distribution
  function(CDF), then linearly space y-axis of this function then find the
  corresponding x-axis points. In order to simplify the implementation, here is
  a plan how it is achieved:
  1. Calculate CDF values at points spaced linearly between weight_min and
  weight_max(e.g. 20 points)
  2. Build an array of values linearly spaced between 0 and 1(probability)
  3. Go through the second array and find segment of CDF that contains this
  y-axis value, \\hat{y}
  4. interpolate linearly between those two points, get a line equation y=ax+b
  5. solve equation \\hat{y}=ax+b for x. The found x value is a new cluster
  centroid
  """

  def _get_centroids(self, cdf_x_grid, cdf_values, matching_indices):
    # Interpolate linearly between every found index using 'i' as the current position
    # and 'i-1' as a second point. The value of 'x' is a new cluster centroid
    def get_single_centroid(i):
      i_clipped = tf.minimum(i, tf.size(cdf_values) - 1)
      i_previous = tf.maximum(0, i_clipped - 1)

      x1 = cdf_x_grid[i_clipped]
      x2 = cdf_x_grid[i_previous]
      y1 = cdf_values[i_clipped]
      y2 = cdf_values[i_previous]

      # Check whether interpolation is possible
      if y2 == y1:
        # If there's no delta y it doesn't make sense to try to interpolate
        # the value of x, so just take the lower bound instead
        single_centroid = x1
      else:
        # Interpolate linearly
        s = TFLinearEquationSolver(x1=x1, y1=y1, x2=x2, y2=y2)
        single_centroid = s.solve_for_x(y1)

      return single_centroid

    centroids = k.map_fn(get_single_centroid,
                         matching_indices,
                         dtype=tf.float32)
    return centroids

  def _calculate_centroids_for_interval(self, weight_interval, number_of_clusters_for_interval):
    if tf.math.less_equal(number_of_clusters_for_interval, 0):
      # Return an empty array of centroids
      return tf.constant([])

    # Get the limits of the weight interval
    weights_min = tf.reduce_min(weight_interval)
    weights_max = tf.reduce_max(weight_interval)

    # Calculate the gap to put at either side of the given interval
    weights_gap = 0.01 if not self.preserve_sparsity \
                  else tf.minimum(0.01,
                                  tf.minimum(tf.math.abs(weights_min),
                                             tf.math.abs(weights_max)) / 2)

    # Calculating the interpolation nodes for the given weights.
    # A gap is introduced on either side to guarantee that the CDF will have
    # 0 and 1 as the first and last value respectively.
    # The value 30 is a guess, we just need a sufficiently large number here
    # since we are going to interpolate values linearly anyway and the initial
    # guess will drift away. For these reasons we do not really
    # care about the granularity of the lookup
    cdf_x_grid = tf.linspace(weights_min - weights_gap,
                             weights_max + weights_gap,
                             30)

    # Calculate the centroids within the given interval
    cdf = TFCumulativeDistributionFunction(weights=weight_interval)
    cdf_values = k.map_fn(cdf.get_cdf_value, cdf_x_grid)
    probability_space = tf.linspace(0 + 0.01, 1, number_of_clusters_for_interval)
    matching_indices = tf.searchsorted(sorted_sequence=cdf_values,
                                       values=probability_space,
                                       side='right')

    centroids = self._get_centroids(cdf_x_grid, cdf_values, matching_indices)
    cluster_centroids = tf.reshape(centroids, (number_of_clusters_for_interval,))

    return cluster_centroids


class CentroidsInitializerFactory:
  """
  Factory that creates concrete initializers for factory centroids.
  To implement a custom one, inherit from AbstractCentroidsInitialisation
  and implement all the required methods.

  After this, update CentroidsInitialiserFactory.__initialisers hashtable to
  reflect new methods available.
  """
  _initialisers = {
      CentroidInitialization.LINEAR : LinearCentroidsInitialisation,
      CentroidInitialization.RANDOM : RandomCentroidsInitialisation,
      CentroidInitialization.DENSITY_BASED :
          DensityBasedCentroidsInitialisation,
      CentroidInitialization.KMEANS_PLUS_PLUS :
          KmeansPlusPlusCentroidsInitialisation,
  }

  @classmethod
  def init_is_supported(cls, init_method):
    return init_method in cls._initialisers

  @classmethod
  def get_centroid_initializer(cls, init_method):
    """
    :param init_method: a CentroidInitialization value representing the init
      method requested
    :return: A concrete implementation of AbstractCentroidsInitialisation
    :raises: ValueError if the requested centroid initialization method is not
      recognised
    """
    if not cls.init_is_supported(init_method):
      raise ValueError(
          "Unknown initialisation method: {init_method}. Allowed values are : "
          "{allowed}".format(
              init_method=init_method,
              allowed=','.join(cls._initialisers.keys())
          ))

    return cls._initialisers[init_method]<|MERGE_RESOLUTION|>--- conflicted
+++ resolved
@@ -17,10 +17,6 @@
 import abc
 import six
 import tensorflow as tf
-<<<<<<< HEAD
-
-=======
->>>>>>> 168c113c
 from tensorflow.python.ops import clustering_ops
 from tensorflow_model_optimization.python.core.clustering.keras import cluster_config
 
@@ -133,20 +129,6 @@
 
     return cluster_centroids
 
-class KmeansPlusPlusCentroidsInitialisation(AbstractCentroidsInitialisation):
-  """
-  Cluster centroids based on kmeans++ algorithm
-  """
-  def get_cluster_centroids(self):
-
-    weights = tf.reshape(self.weights, [-1, 1])
-
-    cluster_centroids = clustering_ops.kmeans_plus_plus_initialization(weights,
-                                                                       self.number_of_clusters,
-                                                                       seed=9,
-                                                                       num_retries_per_sample=-1)
-
-    return cluster_centroids
 
 class KmeansPlusPlusCentroidsInitialisation(AbstractCentroidsInitialisation):
   """
