--- conflicted
+++ resolved
@@ -546,21 +546,12 @@
     stripped_model = self._clusterTrainStrip(model)
 
     self._assertNbUniqueWeights(
-<<<<<<< HEAD
-      weight=stripped_model.layers[1].cell.kernel,
-      expected_unique_weights=self.params_clustering["number_of_clusters"],
-    )
-    self._assertNbUniqueWeights(
-      weight=stripped_model.layers[1].cell.recurrent_kernel,
-      expected_unique_weights=self.params_clustering["number_of_clusters"],
-=======
         weight=stripped_model.layers[1].cell.kernel,
         expected_unique_weights=self.params_clustering["number_of_clusters"],
     )
     self._assertNbUniqueWeights(
         weight=stripped_model.layers[1].cell.recurrent_kernel,
         expected_unique_weights=self.params_clustering["number_of_clusters"],
->>>>>>> ef61c01c
     )
 
     self._train(stripped_model)
@@ -577,21 +568,12 @@
     stripped_model = self._clusterTrainStrip(model)
 
     self._assertNbUniqueWeights(
-<<<<<<< HEAD
-      weight=stripped_model.layers[1].cell.kernel,
-      expected_unique_weights=self.params_clustering["number_of_clusters"],
-    )
-    self._assertNbUniqueWeights(
-      weight=stripped_model.layers[1].cell.recurrent_kernel,
-      expected_unique_weights=self.params_clustering["number_of_clusters"],
-=======
         weight=stripped_model.layers[1].cell.kernel,
         expected_unique_weights=self.params_clustering["number_of_clusters"],
     )
     self._assertNbUniqueWeights(
         weight=stripped_model.layers[1].cell.recurrent_kernel,
         expected_unique_weights=self.params_clustering["number_of_clusters"],
->>>>>>> ef61c01c
     )
 
     self._train(stripped_model)
@@ -608,21 +590,12 @@
     stripped_model = self._clusterTrainStrip(model)
 
     self._assertNbUniqueWeights(
-<<<<<<< HEAD
-      weight=stripped_model.layers[1].cell.kernel,
-      expected_unique_weights=self.params_clustering["number_of_clusters"],
-    )
-    self._assertNbUniqueWeights(
-      weight=stripped_model.layers[1].cell.recurrent_kernel,
-      expected_unique_weights=self.params_clustering["number_of_clusters"],
-=======
         weight=stripped_model.layers[1].cell.kernel,
         expected_unique_weights=self.params_clustering["number_of_clusters"],
     )
     self._assertNbUniqueWeights(
         weight=stripped_model.layers[1].cell.recurrent_kernel,
         expected_unique_weights=self.params_clustering["number_of_clusters"],
->>>>>>> ef61c01c
     )
 
     self._train(stripped_model)
@@ -630,12 +603,8 @@
   @keras_parameterized.run_all_keras_modes
   def testClusterPeepholeLSTM(self):
     model = keras.models.Sequential()
-<<<<<<< HEAD
-    model.add(keras.layers.Embedding(self.max_features, 16, input_length=self.maxlen))
-=======
     model.add(
         keras.layers.Embedding(self.max_features, 16, input_length=self.maxlen))
->>>>>>> ef61c01c
     model.add(keras.layers.RNN(tf.keras.experimental.PeepholeLSTMCell(16)))
     model.add(keras.layers.Dense(1))
     model.add(keras.layers.Activation("sigmoid"))
@@ -643,18 +612,6 @@
     self._clusterTrainStrip(model)
 
     self._assertNbUniqueWeights(
-<<<<<<< HEAD
-      weight=model.layers[1].cell.kernel,
-      expected_unique_weights=self.params_clustering["number_of_clusters"],
-    )
-    self._assertNbUniqueWeights(
-      weight=model.layers[1].cell.recurrent_kernel,
-      expected_unique_weights=self.params_clustering["number_of_clusters"],
-    )
-    self._assertNbUniqueWeights(
-      weight=model.layers[0].embeddings,
-      expected_unique_weights=self.params_clustering["number_of_clusters"],
-=======
         weight=model.layers[1].cell.kernel,
         expected_unique_weights=self.params_clustering["number_of_clusters"],
     )
@@ -665,18 +622,13 @@
     self._assertNbUniqueWeights(
         weight=model.layers[0].embeddings,
         expected_unique_weights=self.params_clustering["number_of_clusters"],
->>>>>>> ef61c01c
     )
 
   @keras_parameterized.run_all_keras_modes
   def testClusterBidirectional(self):
     model = keras.models.Sequential()
-<<<<<<< HEAD
-    model.add(keras.layers.Embedding(self.max_features, 16, input_length=self.maxlen))
-=======
     model.add(
         keras.layers.Embedding(self.max_features, 16, input_length=self.maxlen))
->>>>>>> ef61c01c
     model.add(keras.layers.Bidirectional(keras.layers.SimpleRNN(16)))
     model.add(keras.layers.Dense(1))
     model.add(keras.layers.Activation("sigmoid"))
@@ -684,18 +636,6 @@
     self._clusterTrainStrip(model)
 
     self._assertNbUniqueWeights(
-<<<<<<< HEAD
-      weight=model.layers[1].forward_layer.cell.kernel,
-      expected_unique_weights=self.params_clustering["number_of_clusters"],
-    )
-    self._assertNbUniqueWeights(
-      weight=model.layers[1].forward_layer.cell.recurrent_kernel,
-      expected_unique_weights=self.params_clustering["number_of_clusters"],
-    )
-    self._assertNbUniqueWeights(
-      weight=model.layers[0].embeddings,
-      expected_unique_weights=self.params_clustering["number_of_clusters"],
-=======
         weight=model.layers[1].forward_layer.cell.kernel,
         expected_unique_weights=self.params_clustering["number_of_clusters"],
     )
@@ -706,48 +646,34 @@
     self._assertNbUniqueWeights(
         weight=model.layers[0].embeddings,
         expected_unique_weights=self.params_clustering["number_of_clusters"],
->>>>>>> ef61c01c
     )
 
   @keras_parameterized.run_all_keras_modes
   def testClusterStackedRNNCells(self):
     model = keras.models.Sequential()
-<<<<<<< HEAD
-    model.add(keras.layers.Embedding(self.max_features, 16, input_length=self.maxlen))
-    model.add(
-      tf.keras.layers.RNN(
-        tf.keras.layers.StackedRNNCells(
-          [keras.layers.SimpleRNNCell(16) for _ in range(2)]
-        )
-      )
-    )
-=======
     model.add(
         keras.layers.Embedding(self.max_features, 16, input_length=self.maxlen))
     model.add(
         tf.keras.layers.RNN(
             tf.keras.layers.StackedRNNCells(
                 [keras.layers.SimpleRNNCell(16) for _ in range(2)])))
->>>>>>> ef61c01c
     model.add(keras.layers.Dense(1))
     model.add(keras.layers.Activation("sigmoid"))
 
     self._clusterTrainStrip(model)
-<<<<<<< HEAD
-
-    self._assertNbUniqueWeights(
-      weight=model.layers[1].cell.cells[0].kernel,
-      expected_unique_weights=self.params_clustering["number_of_clusters"],
-    )
-    self._assertNbUniqueWeights(
-      weight=model.layers[1].cell.cells[0].recurrent_kernel,
-      expected_unique_weights=self.params_clustering["number_of_clusters"],
-    )
-    self._assertNbUniqueWeights(
-      weight=model.layers[0].embeddings,
-      expected_unique_weights=self.params_clustering["number_of_clusters"],
-    )
-
+
+    self._assertNbUniqueWeights(
+        weight=model.layers[1].cell.cells[0].kernel,
+        expected_unique_weights=self.params_clustering["number_of_clusters"],
+    )
+    self._assertNbUniqueWeights(
+        weight=model.layers[1].cell.cells[0].recurrent_kernel,
+        expected_unique_weights=self.params_clustering["number_of_clusters"],
+    )
+    self._assertNbUniqueWeights(
+        weight=model.layers[0].embeddings,
+        expected_unique_weights=self.params_clustering["number_of_clusters"],
+    )
 class ClusterMHAIntegrationTest(tf.test.TestCase, parameterized.TestCase):
   """Integration tests for clustering MHA layer."""
 
@@ -789,21 +715,6 @@
       if 'kernel' in weight.name:
         nr_unique_weights = len(np.unique(weight.numpy()))
         assert nr_unique_weights == self.nr_of_clusters
-=======
-
-    self._assertNbUniqueWeights(
-        weight=model.layers[1].cell.cells[0].kernel,
-        expected_unique_weights=self.params_clustering["number_of_clusters"],
-    )
-    self._assertNbUniqueWeights(
-        weight=model.layers[1].cell.cells[0].recurrent_kernel,
-        expected_unique_weights=self.params_clustering["number_of_clusters"],
-    )
-    self._assertNbUniqueWeights(
-        weight=model.layers[0].embeddings,
-        expected_unique_weights=self.params_clustering["number_of_clusters"],
-    )
->>>>>>> ef61c01c
 
 if __name__ == "__main__":
   test.main()