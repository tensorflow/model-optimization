# Copyright 2020 The TensorFlow Authors. All Rights Reserved.
#
# Licensed under the Apache License, Version 2.0 (the "License");
# you may not use this file except in compliance with the License.
# You may obtain a copy of the License at
#
#     http://www.apache.org/licenses/LICENSE-2.0
#
# Unless required by applicable law or agreed to in writing, software
# distributed under the License is distributed on an "AS IS" BASIS,
# WITHOUT WARRANTIES OR CONDITIONS OF ANY KIND, either express or implied.
# See the License for the specific language governing permissions and
# limitations under the License.
# ==============================================================================
"""End-to-end tests for keras clustering API."""

import os
import tempfile

from absl.testing import parameterized
import numpy as np
import tensorflow as tf

from tensorflow.python.keras import keras_parameterized
from tensorflow_model_optimization.python.core.clustering.keras import cluster
from tensorflow_model_optimization.python.core.clustering.keras import cluster_config
from tensorflow_model_optimization.python.core.clustering.keras.experimental import cluster as experimental_cluster

keras = tf.keras
layers = keras.layers
test = tf.test

CentroidInitialization = cluster_config.CentroidInitialization

class SubclassedModel(keras.Model):
  """Subclassed model with one layer."""

  def __init__(self):
    """Subclassed model with one dense layer."""
    super(SubclassedModel, self).__init__(name='subclass_model')
    self.dense_layer = keras.layers.Dense(5, activation='relu')

  def call(self, inputs):
    return self.dense_layer(inputs)

class SubclassedModelTwoLayers(keras.Model):
  """Subclassed model with two layers."""

  def __init__(self):
    """Subclassed model with two layers."""
    super(SubclassedModelTwoLayers, self).__init__(name='subclass_model')
    self.dense_layer1 = keras.layers.Dense(5, activation='relu')
    self.dense_layer2 = keras.layers.Dense(5, activation='softmax')

  def call(self, inputs):
    x = self.dense_layer1(inputs)
    return self.dense_layer2(x)

class ClusterIntegrationTest(test.TestCase, parameterized.TestCase):
  """Integration tests for clustering."""

  def setUp(self):
    super(ClusterIntegrationTest, self).setUp()
    self.params = {
        "number_of_clusters": 8,
        "cluster_centroids_init": CentroidInitialization.LINEAR,
    }

    self.x_train = np.array(
        [[0.0, 1.0, 2.0, 3.0, 4.0], [2.0, 0.0, 2.0, 3.0, 4.0],
         [0.0, 3.0, 2.0, 3.0, 4.0], [4.0, 1.0, 2.0, 3.0, 4.0],
         [5.0, 1.0, 2.0, 3.0, 4.0]],
        dtype="float32",
    )

    self.y_train = np.array(
        [[0.0, 1.0, 2.0, 3.0, 4.0], [1.0, 0.0, 2.0, 3.0, 4.0],
         [1.0, 0.0, 2.0, 3.0, 4.0], [0.0, 1.0, 2.0, 3.0, 4.0],
         [0.0, 1.0, 2.0, 3.0, 4.0]],
        dtype="float32",
    )

    self.x_test = np.array(
        [[1.0, 2.0, 3.0, 4.0, 5.0], [6.0, 7.0, 8.0, 9.0, 10.0],
         [1.0, 2.0, 3.0, 4.0, 5.0], [6.0, 1.0, 2.0, 3.0, 4.0],
         [9.0, 1.0, 0.0, 3.0, 0.0]],
        dtype="float32",
    )

    self.x_train2 = np.array(
        [[0.0, 1.0, 2.0, 3.0, 4.0], [2.0, 0.0, 2.0, 3.0, 4.0],
         [0.0, 3.0, 2.0, 3.0, 4.0], [4.0, 1.0, 2.0, 3.0, 4.0],
         [5.0, 1.0, 2.0, 3.0, 4.0]],
        dtype="float32",
    )

    self.y_train2 = np.array(
        [[0.0, 1.0, 2.0, 3.0, 4.0], [1.0, 0.0, 2.0, 3.0, 4.0],
         [1.0, 0.0, 2.0, 3.0, 4.0], [0.0, 1.0, 2.0, 3.0, 4.0],
         [0.0, 1.0, 2.0, 3.0, 4.0]],
        dtype="float32",
    )

  def dataset_generator(self):
    for x, y in zip(self.x_train, self.y_train):
      yield np.array([x]), np.array([y])

  def dataset_generator2(self):
    for x, y in zip(self.x_train2, self.y_train2):
      yield np.array([x]), np.array([y])

  def end_to_end_testing(self, original_model, clusters_check=None):
    """Test End to End clustering."""

    clustered_model = cluster.cluster_weights(original_model, **self.params)

    clustered_model.compile(
        loss=keras.losses.categorical_crossentropy,
        optimizer="adam",
        metrics=["accuracy"],
    )

    clustered_model.fit(x=self.dataset_generator(), steps_per_epoch=1)
    stripped_model = cluster.strip_clustering(clustered_model)
    if clusters_check is not None:
      clusters_check(stripped_model)

    _, tflite_file = tempfile.mkstemp(".tflite")
    _, keras_file = tempfile.mkstemp(".h5")

    converter = tf.lite.TFLiteConverter.from_keras_model(stripped_model)
    tflite_model = converter.convert()

    with open(tflite_file, "wb") as f:
      f.write(tflite_model)

    self._verify_tflite(tflite_file, self.x_test)

    os.remove(keras_file)
    os.remove(tflite_file)

  @staticmethod
  def _verify_tflite(tflite_file, x_test):
    interpreter = tf.lite.Interpreter(model_path=tflite_file)
    interpreter.allocate_tensors()
    input_index = interpreter.get_input_details()[0]["index"]
    output_index = interpreter.get_output_details()[0]["index"]
    x = x_test[0]
    x = x.reshape((1,) + x.shape)
    interpreter.set_tensor(input_index, x)
    interpreter.invoke()
    interpreter.get_tensor(output_index)

  @staticmethod
  def _get_number_of_unique_weights(stripped_model, layer_nr, weight_name):
    layer = stripped_model.layers[layer_nr]
    weight = getattr(layer, weight_name)
    weights_as_list = weight.numpy().flatten()
    nr_of_unique_weights = len(set(weights_as_list))

    return nr_of_unique_weights

  @keras_parameterized.run_all_keras_modes
  def testValuesRemainClusteredAfterTraining(self):
    """Verifies that training a clustered model does not destroy the clusters."""
    original_model = keras.Sequential([
        layers.Dense(5, input_shape=(5,)),
        layers.Dense(5),
    ])

    clustered_model = cluster.cluster_weights(original_model, **self.params)

    clustered_model.compile(
        loss=keras.losses.categorical_crossentropy,
        optimizer="adam",
        metrics=["accuracy"],
    )

    clustered_model.fit(x=self.dataset_generator(), steps_per_epoch=1)
    stripped_model = cluster.strip_clustering(clustered_model)
    weights_as_list = stripped_model.get_weights()[0].reshape(-1,).tolist()
    unique_weights = set(weights_as_list)
    self.assertLessEqual(len(unique_weights), self.params["number_of_clusters"])

  @keras_parameterized.run_all_keras_modes
  def testSparsityIsPreservedDuringTraining(self):
    """Set a specific random seed to ensure that we get some null weights
    to test sparsity preservation with."""
    tf.random.set_seed(1)

    # Verifies that training a clustered model with null weights in it
    # does not destroy the sparsity of the weights.
    original_model = keras.Sequential([
        layers.Dense(5, input_shape=(5,)),
        layers.Flatten(),
    ])

    # Reset the kernel weights to reflect potential zero drifting of
    # the cluster centroids
    first_layer_weights = original_model.layers[0].get_weights()
    first_layer_weights[0][:][0:2] = 0.0
    first_layer_weights[0][:][3] = [-0.13, -0.08, -0.05, 0.005, 0.13]
    first_layer_weights[0][:][4] = [-0.13, -0.08, -0.05, 0.005, 0.13]
    original_model.layers[0].set_weights(first_layer_weights)

    clustering_params = {
        "number_of_clusters": 6,
        "cluster_centroids_init": CentroidInitialization.LINEAR,
        "preserve_sparsity": True
    }

    clustered_model = experimental_cluster.cluster_weights(
        original_model, **clustering_params)

    stripped_model_before_tuning = cluster.strip_clustering(clustered_model)
<<<<<<< HEAD
    nr_of_unique_weights_before = self._get_number_of_unique_weights(
        stripped_model_before_tuning, 0, 'kernel')
=======
    weights_before_tuning = stripped_model_before_tuning.layers[0].kernel
    non_zero_weight_indices_before_tuning = np.nonzero(weights_before_tuning)
>>>>>>> db8f756f

    clustered_model.compile(
        loss=keras.losses.categorical_crossentropy,
        optimizer="adam",
        metrics=["accuracy"],
    )
    clustered_model.fit(x=self.dataset_generator(), steps_per_epoch=100)

    stripped_model_after_tuning = cluster.strip_clustering(clustered_model)
    weights_after_tuning = stripped_model_after_tuning.layers[0].kernel
<<<<<<< HEAD
    nr_of_unique_weights_after = self._get_number_of_unique_weights(
        stripped_model_after_tuning, 0, 'kernel')

    # Check after sparsity-aware clustering, despite zero centroid can drift,
    # the final number of unique weights remains the same
    self.assertEqual(nr_of_unique_weights_before, nr_of_unique_weights_after)
=======
    non_zero_weight_indices_after_tuning = np.nonzero(weights_after_tuning)
    weights_as_list_after_tuning = weights_after_tuning.numpy().reshape(-1,).tolist()
    unique_weights_after_tuning = set(weights_as_list_after_tuning)
>>>>>>> db8f756f

    # Check that the null weights stayed the same before and after tuning.
    # There might be new weights that become zeros but sparsity-aware
    # clustering preserves the original null weights in the original positions
    # of the weight array
    self.assertTrue(
        np.array_equal(first_layer_weights[0][:][0:2],
                       weights_after_tuning[:][0:2]))

    # Check that the number of unique weights matches the number of clusters.
    self.assertLessEqual(
        nr_of_unique_weights_after,
        clustering_params["number_of_clusters"])

  @keras_parameterized.run_all_keras_modes(always_skip_v1=True)
  def testEndToEndSequential(self):
    """Test End to End clustering - sequential model."""
    original_model = keras.Sequential([
        layers.Dense(5, input_shape=(5,)),
        layers.Dense(5),
    ])

    def clusters_check(stripped_model):
      # dense layer
      weights_as_list = stripped_model.get_weights()[0].reshape(-1,).tolist()
      unique_weights = set(weights_as_list)
      self.assertLessEqual(
          len(unique_weights), self.params["number_of_clusters"])

    self.end_to_end_testing(original_model, clusters_check)

  def testStripClusteringSequentialModelWithRegulariser(self):
    """
    Verifies that stripping the clustering wrappers from a sequential model
    produces the expected config.
    """
    original_model = keras.Sequential([
        layers.Dense(5, input_shape=(5,)),
        layers.Dense(5, kernel_regularizer=tf.keras.regularizers.L1(0.01)),
    ])

    def clusters_check(stripped_model):
      # dense layer
      weights_as_list = stripped_model.get_weights()[0].reshape(-1,).tolist()
      unique_weights = set(weights_as_list)
      self.assertLessEqual(len(unique_weights), self.params["number_of_clusters"])

    self.end_to_end_testing(original_model, clusters_check)

  def testEndToEndFunctional(self):
    """Test End to End clustering - functional model."""
    inputs = keras.layers.Input(shape=(5,))
    layer1 = keras.layers.Dense(5)(inputs)
    layer2 = keras.layers.Dense(5)(layer1)
    original_model = keras.Model(inputs=inputs, outputs=layer2)

    def clusters_check(stripped_model):
      # First dense layer
      weights_as_list = stripped_model.get_weights()[0].reshape(-1,).tolist()
      unique_weights = set(weights_as_list)
      self.assertLessEqual(
          len(unique_weights), self.params["number_of_clusters"])

    self.end_to_end_testing(original_model, clusters_check)

  @keras_parameterized.run_all_keras_modes(always_skip_v1=True)
  def testEndToEndSubclassedModel(self):
    """Test End to End clustering for the subclassed model.
    In this test we pass the whole subclassed model for clustering.
    We check that the number of weights is less the requested
    number of clusters after stripping clustering wrapper.

    """
    subclassed_model = SubclassedModel()

    clustered_model = cluster.cluster_weights(subclassed_model, **self.params)

    clustered_model.compile(
        loss=keras.losses.categorical_crossentropy,
        optimizer="adam",
        metrics=["accuracy"]
    )

    # The model should be trained a little bit.
    clustered_model.fit(x=self.dataset_generator(), steps_per_epoch=1)
    stripped_model = cluster.strip_clustering(clustered_model)

    nr_unique_weights = len(np.unique(stripped_model.layers[0].\
        trainable_weights[0].numpy().flatten()))
    self.assertLessEqual(nr_unique_weights, self.params["number_of_clusters"])

  @keras_parameterized.run_all_keras_modes(always_skip_v1=True)
  def testEndToEndSubclassedModelTwoLayers(self):
    """Test End to End clustering for the subclass model.

    This test demonstrates another approach.
    All layers that are present in the subclassed model
    (see SubclassedModelTwoLayers definition above) are wrapped
    manually. The model should be re-build in this case.

    We need to strip clustering away manually as well (see how it is
    done inside the test).

    Clustering is working well and clusters are updated during
    training."""
    subclassed_model = SubclassedModelTwoLayers()
    input_shape = (1, 5)

    # We need to build the model
    subclassed_model.build(input_shape=input_shape)

    # Check that the number of weights is bigger than the number of clusters.
    nr_unique_weights = len(np.unique(subclassed_model.layers[0].\
        trainable_weights[0].numpy().flatten()))
    self.assertGreater(nr_unique_weights, self.params["number_of_clusters"])
    nr_unique_weights = len(np.unique(subclassed_model.layers[1].\
        trainable_weights[0].numpy().flatten()))
    self.assertGreater(nr_unique_weights, self.params["number_of_clusters"])

    # Now we apply cluster_weights for each layer.
    subclassed_model.dense_layer1 = cluster.cluster_weights(
      subclassed_model.dense_layer1, **self.params)
    subclassed_model.dense_layer2 = cluster.cluster_weights(
      subclassed_model.dense_layer2, **self.params)

    # We need to re-build the model again.
    subclassed_model.build(input_shape=input_shape)

    subclassed_model.compile(
        loss=keras.losses.categorical_crossentropy,
        optimizer="adam",
        metrics=["accuracy"]
      )

    subclassed_model.fit(x=self.dataset_generator(), steps_per_epoch=1)

    # We strip from layers that were wrapped.
    subclassed_model.dense_layer1 = cluster.strip_clustering(subclassed_model.dense_layer1)
    subclassed_model.dense_layer2 = cluster.strip_clustering(subclassed_model.dense_layer2)

    # Checks that the number of unique values is less than the requested
    # number of clusters.
    nr_unique_weights = len(np.unique(subclassed_model.layers[0].\
        trainable_weights[0].numpy().flatten()))
    self.assertLessEqual(nr_unique_weights, self.params["number_of_clusters"])
    nr_unique_weights = len(np.unique(subclassed_model.layers[1].\
        trainable_weights[0].numpy().flatten()))
    self.assertLessEqual(nr_unique_weights, self.params["number_of_clusters"])

  @keras_parameterized.run_all_keras_modes(always_skip_v1=True)
  def testEndToEndSubclassedModelAsDeepLayer(self):
    """Test End to End clustering for the model with the layer as a subclass model."""
    # This case is not supported currently.

    internal_model = tf.keras.Sequential([tf.keras.layers.Dense(5, input_shape=(5,))])
    subclassed_model = SubclassedModel()
    original_model = keras.Sequential([
        internal_model,
        subclassed_model,
    ])

    with self.assertRaisesRegexp(ValueError, "Subclassed models.*"):
      self.end_to_end_testing(original_model)

  @keras_parameterized.run_all_keras_modes(always_skip_v1=True)
  def testEndToEndDeepLayer(self):
    """Test End to End clustering for the model with deep layer."""
    internal_model = tf.keras.Sequential(
        [tf.keras.layers.Dense(5, input_shape=(5,))])
    original_model = keras.Sequential([
        internal_model,
        layers.Dense(5),
    ])

    def clusters_check(stripped_model):
      # inner dense layer
      weights_as_list = stripped_model.submodules[1].trainable_weights[0].\
        numpy().flatten()
      unique_weights = set(weights_as_list)
      self.assertLessEqual(
          len(unique_weights), self.params["number_of_clusters"])

      # outer dense layer
      weights_as_list = stripped_model.submodules[4].trainable_weights[0].\
        numpy().flatten()
      unique_weights = set(weights_as_list)
      self.assertLessEqual(
          len(unique_weights), self.params["number_of_clusters"])

    self.end_to_end_testing(original_model, clusters_check)

  def testEndToEndDeepLayer2(self):
    """Test End to End clustering for the model with 2 deep layers."""
    internal_model = tf.keras.Sequential(
        [tf.keras.layers.Dense(5, input_shape=(5,))])
    intermediate_model = keras.Sequential([
        internal_model,
        layers.Dense(5),
    ])
    original_model = keras.Sequential([
        intermediate_model,
        layers.Dense(5),
    ])

    def clusters_check(stripped_model):
      # first inner dense layer
      weights_as_list = stripped_model.submodules[1].trainable_weights[0].\
        numpy().flatten()
      unique_weights = set(weights_as_list)
      self.assertLessEqual(
          len(unique_weights), self.params["number_of_clusters"])

      # second inner dense layer
      weights_as_list = stripped_model.submodules[4].\
        trainable_weights[0].\
        numpy().flatten()
      unique_weights = set(weights_as_list)
      self.assertLessEqual(
          len(unique_weights), self.params["number_of_clusters"])

      # outer dense layer
      weights_as_list = stripped_model.submodules[7].trainable_weights[0].\
        numpy().flatten()
      unique_weights = set(weights_as_list)
      self.assertLessEqual(
          len(unique_weights), self.params["number_of_clusters"])

    self.end_to_end_testing(original_model, clusters_check)

  @keras_parameterized.run_all_keras_modes
  def testWeightsAreLearningDuringClustering(self):
    """Verifies that training a clustered model does update
    original_weights, clustered_centroids and bias."""
    original_model = keras.Sequential([
      layers.Dense(5, input_shape=(5,))
    ])

    clustered_model = cluster.cluster_weights(original_model, **self.params)

    clustered_model.compile(
      loss=keras.losses.categorical_crossentropy,
      optimizer="adam",
      metrics=["accuracy"],
    )

    class CheckWeightsCallback(keras.callbacks.Callback):
      def on_train_batch_begin(self, batch, logs=None):
        # Save weights before batch
        self.original_weight_kernel = (
          self.model.layers[0].original_clusterable_weights['kernel'].numpy()
        )
        self.cluster_centroids_kernel = (
          self.model.layers[0].cluster_centroids['kernel'].numpy()
        )
        self.bias = (
          self.model.layers[0].layer.bias.numpy()
        )

      def on_train_batch_end(self, batch, logs=None):
        # Check weights are different after batch
        assert not np.array_equal(
          self.original_weight_kernel,
          self.model.layers[0].original_clusterable_weights['kernel'].numpy()
        )
        assert not np.array_equal(
          self.cluster_centroids_kernel,
          self.model.layers[0].cluster_centroids['kernel'].numpy()
        )
        assert not np.array_equal(
          self.bias,
          self.model.layers[0].layer.bias.numpy()
        )

    clustered_model.fit(x=self.dataset_generator(),
                        steps_per_epoch=5,
                        callbacks=[CheckWeightsCallback()])

<<<<<<< HEAD

class ClusterRNNIntegrationTest(tf.test.TestCase, parameterized.TestCase):
  """Integration tests for clustering RNN layers."""

  def setUp(self):
    self.max_features = 10
    self.maxlen = 2
    self.batch_size = 32
    self.x_train = np.random.random((64, self.maxlen))
    self.y_train = np.random.randint(0, 2, (64,))

    self.params_clustering = {
      "number_of_clusters": 16,
      "cluster_centroids_init": CentroidInitialization.KMEANS_PLUS_PLUS,
    }

  def _train(self, model):
    model.compile(loss="binary_crossentropy", optimizer="adam", metrics=["accuracy"])
    model.fit(
      self.x_train,
      self.y_train,
      batch_size=self.batch_size,
      epochs=1,
    )

  def _clusterTrainStrip(self, model):
    clustered_model = cluster.cluster_weights(
      model,
      **self.params_clustering,
    )
    self._train(clustered_model)
    stripped_model = cluster.strip_clustering(clustered_model)

    return stripped_model

  def __assertNbUniqueWeights(self, weight, expected_unique_weights):
    nr_unique_weights = len(np.unique(weight.numpy().flatten()))
    assert nr_unique_weights == expected_unique_weights

  @keras_parameterized.run_all_keras_modes
  def testClusterSimpleRNN(self):
    model = keras.models.Sequential()
    model.add(keras.layers.Embedding(self.max_features, 16, input_length=self.maxlen))
    model.add(keras.layers.SimpleRNN(16, return_sequences=True))
    model.add(keras.layers.SimpleRNN(16))
    model.add(keras.layers.Dense(1))
    model.add(keras.layers.Activation("sigmoid"))

    stripped_model = self._clusterTrainStrip(model)

    self.__assertNbUniqueWeights(
      weight=stripped_model.layers[1].cell.kernel,
      expected_unique_weights=self.params_clustering["number_of_clusters"],
    )
    self.__assertNbUniqueWeights(
      weight=stripped_model.layers[1].cell.recurrent_kernel,
      expected_unique_weights=self.params_clustering["number_of_clusters"],
    )

    self._train(stripped_model)

  @keras_parameterized.run_all_keras_modes
  def testClusterLSTM(self):
    model = keras.models.Sequential()
    model.add(keras.layers.Embedding(self.max_features, 16, input_length=self.maxlen))
    model.add(keras.layers.LSTM(16, return_sequences=True))
    model.add(keras.layers.LSTM(16))
    model.add(keras.layers.Dense(1))
    model.add(keras.layers.Activation("sigmoid"))

    stripped_model = self._clusterTrainStrip(model)

    self.__assertNbUniqueWeights(
      weight=stripped_model.layers[1].cell.kernel,
      expected_unique_weights=self.params_clustering["number_of_clusters"],
    )
    self.__assertNbUniqueWeights(
      weight=stripped_model.layers[1].cell.recurrent_kernel,
      expected_unique_weights=self.params_clustering["number_of_clusters"],
    )

    self._train(stripped_model)

  @keras_parameterized.run_all_keras_modes
  def testClusterGRU(self):
    model = keras.models.Sequential()
    model.add(keras.layers.Embedding(self.max_features, 16, input_length=self.maxlen))
    model.add(keras.layers.GRU(16, return_sequences=True))
    model.add(keras.layers.GRU(16))
    model.add(keras.layers.Dense(1))
    model.add(keras.layers.Activation("sigmoid"))

    stripped_model = self._clusterTrainStrip(model)

    self.__assertNbUniqueWeights(
      weight=stripped_model.layers[1].cell.kernel,
      expected_unique_weights=self.params_clustering["number_of_clusters"],
    )
    self.__assertNbUniqueWeights(
      weight=stripped_model.layers[1].cell.recurrent_kernel,
      expected_unique_weights=self.params_clustering["number_of_clusters"],
    )

    self._train(stripped_model)

  @keras_parameterized.run_all_keras_modes
  def testClusterPeepholeLSTM(self):
    model = keras.models.Sequential()
    model.add(keras.layers.Embedding(self.max_features, 16, input_length=self.maxlen))
    model.add(keras.layers.RNN(tf.keras.experimental.PeepholeLSTMCell(16)))
    model.add(keras.layers.Dense(1))
    model.add(keras.layers.Activation("sigmoid"))

    # PeepholeLSTM not supported yet.
    with self.assertRaises(ValueError):
      self._clusterTrainStrip(model)

  @keras_parameterized.run_all_keras_modes
  def testClusterBidirectional(self):
    model = keras.models.Sequential()
    model.add(keras.layers.Embedding(self.max_features, 16, input_length=self.maxlen))
    model.add(keras.layers.Bidirectional(keras.layers.SimpleRNN(16)))
    model.add(keras.layers.Dense(1))
    model.add(keras.layers.Activation("sigmoid"))

    # Bidirectional not supported yet.
    with self.assertRaises(ValueError):
      self._clusterTrainStrip(model)

  @keras_parameterized.run_all_keras_modes
  def testClusterStackedRNNCells(self):
    model = keras.models.Sequential()
    model.add(keras.layers.Embedding(self.max_features, 16, input_length=self.maxlen))
    model.add(
      tf.keras.layers.RNN(
        tf.keras.layers.StackedRNNCells(
          [keras.layers.SimpleRNNCell(16) for _ in range(2)]
        )
      )
    )
    model.add(keras.layers.Dense(1))
    model.add(keras.layers.Activation("sigmoid"))

    # StackedRNNCells not supported yet.
    with self.assertRaises(ValueError):
      self._clusterTrainStrip(model)

=======
>>>>>>> db8f756f

if __name__ == "__main__":
  test.main()<|MERGE_RESOLUTION|>--- conflicted
+++ resolved
@@ -213,13 +213,8 @@
         original_model, **clustering_params)
 
     stripped_model_before_tuning = cluster.strip_clustering(clustered_model)
-<<<<<<< HEAD
-    nr_of_unique_weights_before = self._get_number_of_unique_weights(
-        stripped_model_before_tuning, 0, 'kernel')
-=======
     weights_before_tuning = stripped_model_before_tuning.layers[0].kernel
     non_zero_weight_indices_before_tuning = np.nonzero(weights_before_tuning)
->>>>>>> db8f756f
 
     clustered_model.compile(
         loss=keras.losses.categorical_crossentropy,
@@ -230,18 +225,9 @@
 
     stripped_model_after_tuning = cluster.strip_clustering(clustered_model)
     weights_after_tuning = stripped_model_after_tuning.layers[0].kernel
-<<<<<<< HEAD
-    nr_of_unique_weights_after = self._get_number_of_unique_weights(
-        stripped_model_after_tuning, 0, 'kernel')
-
-    # Check after sparsity-aware clustering, despite zero centroid can drift,
-    # the final number of unique weights remains the same
-    self.assertEqual(nr_of_unique_weights_before, nr_of_unique_weights_after)
-=======
     non_zero_weight_indices_after_tuning = np.nonzero(weights_after_tuning)
     weights_as_list_after_tuning = weights_after_tuning.numpy().reshape(-1,).tolist()
     unique_weights_after_tuning = set(weights_as_list_after_tuning)
->>>>>>> db8f756f
 
     # Check that the null weights stayed the same before and after tuning.
     # There might be new weights that become zeros but sparsity-aware
@@ -253,8 +239,7 @@
 
     # Check that the number of unique weights matches the number of clusters.
     self.assertLessEqual(
-        nr_of_unique_weights_after,
-        clustering_params["number_of_clusters"])
+        len(unique_weights_after_tuning), self.params["number_of_clusters"])
 
   @keras_parameterized.run_all_keras_modes(always_skip_v1=True)
   def testEndToEndSequential(self):
@@ -519,7 +504,6 @@
                         steps_per_epoch=5,
                         callbacks=[CheckWeightsCallback()])
 
-<<<<<<< HEAD
 
 class ClusterRNNIntegrationTest(tf.test.TestCase, parameterized.TestCase):
   """Integration tests for clustering RNN layers."""
@@ -667,8 +651,6 @@
     with self.assertRaises(ValueError):
       self._clusterTrainStrip(model)
 
-=======
->>>>>>> db8f756f
 
 if __name__ == "__main__":
   test.main()