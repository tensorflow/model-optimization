# Copyright 2020 The TensorFlow Authors. All Rights Reserved.
#
# Licensed under the Apache License, Version 2.0 (the "License");
# you may not use this file except in compliance with the License.
# You may obtain a copy of the License at
#
#     http://www.apache.org/licenses/LICENSE-2.0
#
# Unless required by applicable law or agreed to in writing, software
# distributed under the License is distributed on an "AS IS" BASIS,
# WITHOUT WARRANTIES OR CONDITIONS OF ANY KIND, either express or implied.
# See the License for the specific language governing permissions and
# limitations under the License.
# ==============================================================================
"""End-to-end tests for keras clustering API."""

import os
import tempfile

from absl.testing import parameterized
import numpy as np
import tensorflow as tf

from tensorflow.python.keras import keras_parameterized
from tensorflow_model_optimization.python.core.clustering.keras import cluster
from tensorflow_model_optimization.python.core.clustering.keras import cluster_config
from tensorflow_model_optimization.python.core.clustering.keras.experimental import cluster as experimental_cluster

keras = tf.keras
layers = keras.layers
test = tf.test

CentroidInitialization = cluster_config.CentroidInitialization

class SubclassedModel(keras.Model):
  """Subclassed model with one layer."""

  def __init__(self):
    """Subclassed model with one dense layer."""
    super(SubclassedModel, self).__init__(name='subclass_model')
    self.dense_layer = keras.layers.Dense(5, activation='relu')

  def call(self, inputs):
    return self.dense_layer(inputs)

class SubclassedModelTwoLayers(keras.Model):
  """Subclassed model with two layers."""

  def __init__(self):
    """Subclassed model with two layers."""
    super(SubclassedModelTwoLayers, self).__init__(name='subclass_model')
    self.dense_layer1 = keras.layers.Dense(5, activation='relu')
    self.dense_layer2 = keras.layers.Dense(5, activation='softmax')

  def call(self, inputs):
    x = self.dense_layer1(inputs)
    return self.dense_layer2(x)

class ClusterIntegrationTest(test.TestCase, parameterized.TestCase):
  """Integration tests for clustering."""

  def setUp(self):
    super(ClusterIntegrationTest, self).setUp()
    self.params = {
        "number_of_clusters": 8,
    }

    self.x_train = np.array(
        [[0.0, 1.0, 2.0, 3.0, 4.0], [2.0, 0.0, 2.0, 3.0, 4.0],
         [0.0, 3.0, 2.0, 3.0, 4.0], [4.0, 1.0, 2.0, 3.0, 4.0],
         [5.0, 1.0, 2.0, 3.0, 4.0]],
        dtype="float32",
    )

    self.y_train = np.array(
        [[0.0, 1.0, 2.0, 3.0, 4.0], [1.0, 0.0, 2.0, 3.0, 4.0],
         [1.0, 0.0, 2.0, 3.0, 4.0], [0.0, 1.0, 2.0, 3.0, 4.0],
         [0.0, 1.0, 2.0, 3.0, 4.0]],
        dtype="float32",
    )

    self.x_test = np.array(
        [[1.0, 2.0, 3.0, 4.0, 5.0], [6.0, 7.0, 8.0, 9.0, 10.0],
         [1.0, 2.0, 3.0, 4.0, 5.0], [6.0, 1.0, 2.0, 3.0, 4.0],
         [9.0, 1.0, 0.0, 3.0, 0.0]],
        dtype="float32",
    )

    self.x_train2 = np.array(
        [[0.0, 1.0, 2.0, 3.0, 4.0], [2.0, 0.0, 2.0, 3.0, 4.0],
         [0.0, 3.0, 2.0, 3.0, 4.0], [4.0, 1.0, 2.0, 3.0, 4.0],
         [5.0, 1.0, 2.0, 3.0, 4.0]],
        dtype="float32",
    )

    self.y_train2 = np.array(
        [[0.0, 1.0, 2.0, 3.0, 4.0], [1.0, 0.0, 2.0, 3.0, 4.0],
         [1.0, 0.0, 2.0, 3.0, 4.0], [0.0, 1.0, 2.0, 3.0, 4.0],
         [0.0, 1.0, 2.0, 3.0, 4.0]],
        dtype="float32",
    )

  def dataset_generator(self):
    for x, y in zip(self.x_train, self.y_train):
      yield np.array([x]), np.array([y])

  def dataset_generator2(self):
    for x, y in zip(self.x_train2, self.y_train2):
      yield np.array([x]), np.array([y])

  def end_to_end_testing(self, original_model, clusters_check=None):
    """Test End to End clustering."""

    clustered_model = cluster.cluster_weights(original_model, **self.params)

    clustered_model.compile(
        loss=keras.losses.categorical_crossentropy,
        optimizer="adam",
        metrics=["accuracy"],
    )

    clustered_model.fit(x=self.dataset_generator(), steps_per_epoch=1)
    stripped_model = cluster.strip_clustering(clustered_model)
    if clusters_check is not None:
      clusters_check(stripped_model)

    _, tflite_file = tempfile.mkstemp(".tflite")
    _, keras_file = tempfile.mkstemp(".h5")

    converter = tf.lite.TFLiteConverter.from_keras_model(stripped_model)
    tflite_model = converter.convert()

    with open(tflite_file, "wb") as f:
      f.write(tflite_model)

    self._verify_tflite(tflite_file, self.x_test)

    os.remove(keras_file)
    os.remove(tflite_file)

  def _verify_tflite(self, tflite_file, x_test):
    interpreter = tf.lite.Interpreter(model_path=tflite_file)
    interpreter.allocate_tensors()
    input_index = interpreter.get_input_details()[0]["index"]
    output_index = interpreter.get_output_details()[0]["index"]
    x = x_test[0]
    x = x.reshape((1,) + x.shape)
    interpreter.set_tensor(input_index, x)
    interpreter.invoke()
    interpreter.get_tensor(output_index)

  def _get_number_of_unique_weights(self, stripped_model, layer_nr,
                                    weight_name):
    layer = stripped_model.layers[layer_nr]
    weight = getattr(layer, weight_name)
    weights_as_list = weight.numpy().flatten()
    nr_of_unique_weights = len(set(weights_as_list))
    return nr_of_unique_weights

  def testDefaultClusteringInit(self):
    """Verifies that default initialization method is KMEANS_PLUS_PLUS."""
    original_model = keras.Sequential([
        layers.Dense(5, input_shape=(5,)),
        layers.Dense(5),
    ])
    clustered_model = cluster.cluster_weights(original_model, **self.params)

    for i in range(len(clustered_model.layers)):
      if hasattr(clustered_model.layers[i], "layer"):
        init_method = clustered_model.layers[i].get_config(
        )["cluster_centroids_init"]
        self.assertEqual(init_method, CentroidInitialization.KMEANS_PLUS_PLUS)

  @keras_parameterized.run_all_keras_modes
  def testValuesRemainClusteredAfterTraining(self):
    """Verifies that training a clustered model does not destroy the clusters."""
    original_model = keras.Sequential([
        layers.Dense(5, input_shape=(5,)),
        layers.Dense(5),
    ])

    clustered_model = cluster.cluster_weights(original_model, **self.params)

    clustered_model.compile(
        loss=keras.losses.categorical_crossentropy,
        optimizer="adam",
        metrics=["accuracy"],
    )

    clustered_model.fit(x=self.dataset_generator(), steps_per_epoch=1)
    stripped_model = cluster.strip_clustering(clustered_model)
    weights_as_list = stripped_model.get_weights()[0].reshape(-1,).tolist()
    unique_weights = set(weights_as_list)
    self.assertLessEqual(len(unique_weights), self.params["number_of_clusters"])

  @keras_parameterized.run_all_keras_modes
  def testSparsityIsPreservedDuringTraining(self):
    """Set a specific random seed.

       Ensures that we get some null weights to test sparsity preservation with.
    """
    tf.random.set_seed(1)
    # Verifies that training a clustered model with null weights in it
    # does not destroy the sparsity of the weights.
    original_model = keras.Sequential([
        layers.Dense(5, input_shape=(5,)),
        layers.Flatten(),
    ])
    # Reset the kernel weights to reflect potential zero drifting of
    # the cluster centroids
    first_layer_weights = original_model.layers[0].get_weights()
    first_layer_weights[0][:][0:2] = 0.0
    first_layer_weights[0][:][3] = [-0.13, -0.08, -0.05, 0.005, 0.13]
    first_layer_weights[0][:][4] = [-0.13, -0.08, -0.05, 0.005, 0.13]
    original_model.layers[0].set_weights(first_layer_weights)
    clustering_params = {
        "number_of_clusters": 6,
        "preserve_sparsity": True
    }
    clustered_model = experimental_cluster.cluster_weights(
        original_model, **clustering_params)
    stripped_model_before_tuning = cluster.strip_clustering(clustered_model)
    nr_of_unique_weights_before = self._get_number_of_unique_weights(
        stripped_model_before_tuning, 0, "kernel")
    clustered_model.compile(
        loss=keras.losses.categorical_crossentropy,
        optimizer="adam",
        metrics=["accuracy"],
    )
    clustered_model.fit(x=self.dataset_generator(), steps_per_epoch=100)
    stripped_model_after_tuning = cluster.strip_clustering(clustered_model)
    weights_after_tuning = stripped_model_after_tuning.layers[0].kernel
    nr_of_unique_weights_after = self._get_number_of_unique_weights(
        stripped_model_after_tuning, 0, "kernel")
    # Check after sparsity-aware clustering, despite zero centroid can drift,
    # the final number of unique weights remains the same
    self.assertLessEqual(nr_of_unique_weights_after,
                         nr_of_unique_weights_before)
    # Check that the null weights stayed the same before and after tuning.
    # There might be new weights that become zeros but sparsity-aware
    # clustering preserves the original null weights in the original positions
    # of the weight array
    self.assertTrue(
        np.array_equal(first_layer_weights[0][:][0:2],
                       weights_after_tuning[:][0:2]))
    # Check that the number of unique weights matches the number of clusters.
    self.assertLessEqual(
        nr_of_unique_weights_after,
        clustering_params["number_of_clusters"])

  @keras_parameterized.run_all_keras_modes(always_skip_v1=True)
  def testEndToEndSequential(self):
    """Test End to End clustering - sequential model."""
    original_model = keras.Sequential([
        layers.Dense(5, input_shape=(5,)),
        layers.Dense(5),
    ])

    def clusters_check(stripped_model):
      # dense layer
      weights_as_list = stripped_model.get_weights()[0].reshape(-1,).tolist()
      unique_weights = set(weights_as_list)
      self.assertLessEqual(
          len(unique_weights), self.params["number_of_clusters"])

    self.end_to_end_testing(original_model, clusters_check)

  def testStripClusteringSequentialModelWithRegulariser(self):
    """
    Verifies that stripping the clustering wrappers from a sequential model
    produces the expected config.
    """
    original_model = keras.Sequential([
        layers.Dense(5, input_shape=(5,)),
        layers.Dense(5, kernel_regularizer=tf.keras.regularizers.L1(0.01)),
    ])

    def clusters_check(stripped_model):
      # dense layer
      weights_as_list = stripped_model.get_weights()[0].reshape(-1,).tolist()
      unique_weights = set(weights_as_list)
      self.assertLessEqual(len(unique_weights), self.params["number_of_clusters"])

    self.end_to_end_testing(original_model, clusters_check)

  @keras_parameterized.run_all_keras_modes(always_skip_v1=True)
  def testEndToEndFunctional(self):
    """Test End to End clustering - functional model."""
    inputs = keras.layers.Input(shape=(5,))
    layer1 = keras.layers.Dense(5)(inputs)
    layer2 = keras.layers.Dense(5)(layer1)
    original_model = keras.Model(inputs=inputs, outputs=layer2)

    def clusters_check(stripped_model):
      # First dense layer
      weights_as_list = stripped_model.get_weights()[0].reshape(-1,).tolist()
      unique_weights = set(weights_as_list)
      self.assertLessEqual(
          len(unique_weights), self.params["number_of_clusters"])

    self.end_to_end_testing(original_model, clusters_check)

  @keras_parameterized.run_all_keras_modes(always_skip_v1=True)
  def testEndToEndSubclassedModel(self):
    """Test End to End clustering for the subclassed model.
    In this test we pass the whole subclassed model for clustering.
    We check that the number of weights is less the requested
    number of clusters after stripping clustering wrapper.

    """
    subclassed_model = SubclassedModel()

    clustered_model = cluster.cluster_weights(subclassed_model, **self.params)

    clustered_model.compile(
        loss=keras.losses.categorical_crossentropy,
        optimizer="adam",
        metrics=["accuracy"]
    )

    # The model should be trained a little bit.
    clustered_model.fit(x=self.dataset_generator(), steps_per_epoch=1)
    stripped_model = cluster.strip_clustering(clustered_model)

    nr_unique_weights = len(np.unique(stripped_model.layers[0].\
        trainable_weights[0].numpy().flatten()))
    self.assertLessEqual(nr_unique_weights, self.params["number_of_clusters"])

  @keras_parameterized.run_all_keras_modes(always_skip_v1=True)
  def testEndToEndSubclassedModelTwoLayers(self):
    """Test End to End clustering for the subclass model.

    This test demonstrates another approach.
    All layers that are present in the subclassed model
    (see SubclassedModelTwoLayers definition above) are wrapped
    manually. The model should be re-build in this case.

    We need to strip clustering away manually as well (see how it is
    done inside the test).

    Clustering is working well and clusters are updated during
    training."""
    subclassed_model = SubclassedModelTwoLayers()
    input_shape = (1, 5)

    # We need to build the model
    subclassed_model.build(input_shape=input_shape)

    # Check that the number of weights is bigger than the number of clusters.
    nr_unique_weights = len(np.unique(subclassed_model.layers[0].\
        trainable_weights[0].numpy().flatten()))
    self.assertGreater(nr_unique_weights, self.params["number_of_clusters"])
    nr_unique_weights = len(np.unique(subclassed_model.layers[1].\
        trainable_weights[0].numpy().flatten()))
    self.assertGreater(nr_unique_weights, self.params["number_of_clusters"])

    # Now we apply cluster_weights for each layer.
    subclassed_model.dense_layer1 = cluster.cluster_weights(
      subclassed_model.dense_layer1, **self.params)
    subclassed_model.dense_layer2 = cluster.cluster_weights(
      subclassed_model.dense_layer2, **self.params)

    # We need to re-build the model again.
    subclassed_model.build(input_shape=input_shape)

    subclassed_model.compile(
        loss=keras.losses.categorical_crossentropy,
        optimizer="adam",
        metrics=["accuracy"]
      )

    subclassed_model.fit(x=self.dataset_generator(), steps_per_epoch=1)

    # We strip from layers that were wrapped.
    subclassed_model.dense_layer1 = cluster.strip_clustering(subclassed_model.dense_layer1)
    subclassed_model.dense_layer2 = cluster.strip_clustering(subclassed_model.dense_layer2)

    # Checks that the number of unique values is less than the requested
    # number of clusters.
    nr_unique_weights = len(np.unique(subclassed_model.layers[0].\
        trainable_weights[0].numpy().flatten()))
    self.assertLessEqual(nr_unique_weights, self.params["number_of_clusters"])
    nr_unique_weights = len(np.unique(subclassed_model.layers[1].\
        trainable_weights[0].numpy().flatten()))
    self.assertLessEqual(nr_unique_weights, self.params["number_of_clusters"])

  @keras_parameterized.run_all_keras_modes(always_skip_v1=True)
  def testEndToEndSubclassedModelAsDeepLayer(self):
    """Test End to End clustering for the model with the layer as a subclass model."""
    # This case is not supported currently.

    internal_model = tf.keras.Sequential([tf.keras.layers.Dense(5, input_shape=(5,))])
    subclassed_model = SubclassedModel()
    original_model = keras.Sequential([
        internal_model,
        subclassed_model,
    ])

    with self.assertRaisesRegexp(ValueError, "Subclassed models.*"):
      self.end_to_end_testing(original_model)

  @keras_parameterized.run_all_keras_modes(always_skip_v1=True)
  def testEndToEndDeepLayer(self):
    """Test End to End clustering for the model with deep layer."""
    internal_model = tf.keras.Sequential(
        [tf.keras.layers.Dense(5, input_shape=(5,))])
    original_model = keras.Sequential([
        internal_model,
        layers.Dense(5),
    ])

    def clusters_check(stripped_model):
      # inner dense layer
      weights_as_list = (
          stripped_model.submodules[1].trainable_weights[0].numpy().flatten())
      unique_weights = set(weights_as_list)
      self.assertLessEqual(
          len(unique_weights), self.params["number_of_clusters"])

      # outer dense layer
      weights_as_list = (
          stripped_model.submodules[4].trainable_weights[0].numpy().flatten())
      unique_weights = set(weights_as_list)
      self.assertLessEqual(
          len(unique_weights), self.params["number_of_clusters"])

    self.end_to_end_testing(original_model, clusters_check)

  @keras_parameterized.run_all_keras_modes(always_skip_v1=True)
  def testEndToEndDeepLayer2(self):
    """Test End to End clustering for the model with 2 deep layers."""
    internal_model = tf.keras.Sequential(
        [tf.keras.layers.Dense(5, input_shape=(5,))])
    intermediate_model = keras.Sequential([
        internal_model,
        layers.Dense(5),
    ])
    original_model = keras.Sequential([
        intermediate_model,
        layers.Dense(5),
    ])

    def clusters_check(stripped_model):
      # first inner dense layer
      weights_as_list = (
          stripped_model.submodules[1].trainable_weights[0].numpy().flatten())
      unique_weights = set(weights_as_list)
      self.assertLessEqual(
          len(unique_weights), self.params["number_of_clusters"])

      # second inner dense layer
      weights_as_list = (
          stripped_model.submodules[4].trainable_weights[0].numpy().flatten())
      unique_weights = set(weights_as_list)
      self.assertLessEqual(
          len(unique_weights), self.params["number_of_clusters"])

      # outer dense layer
      weights_as_list = (
          stripped_model.submodules[7].trainable_weights[0].numpy().flatten())
      unique_weights = set(weights_as_list)
      self.assertLessEqual(
          len(unique_weights), self.params["number_of_clusters"])

    self.end_to_end_testing(original_model, clusters_check)

  @keras_parameterized.run_all_keras_modes
  def testWeightsAreLearningDuringClustering(self):
    """Verifies that weights are updated during training a clustered model.

    Training a clustered model should update original_weights,
    clustered_centroids and bias.
    """
    original_model = keras.Sequential([layers.Dense(5, input_shape=(5,))])

    clustered_model = cluster.cluster_weights(original_model, **self.params)

    clustered_model.compile(
        loss=keras.losses.categorical_crossentropy,
        optimizer="adam",
        metrics=["accuracy"],
    )

    class CheckWeightsCallback(keras.callbacks.Callback):

      def on_train_batch_begin(self, batch, logs=None):
        # Save weights before batch
        self.original_weight_kernel = (
            self.model.layers[0].original_clusterable_weights["kernel"].numpy())
        self.cluster_centroids_kernel = (
            self.model.layers[0].cluster_centroids["kernel"].numpy())
        self.bias = (self.model.layers[0].layer.bias.numpy())

      def on_train_batch_end(self, batch, logs=None):
        # Skip the first batch since the update from the start of training is
        # too small.
        if not batch:
          return
        # Check weights are different after batch
        assert not np.array_equal(
            self.original_weight_kernel,
            self.model.layers[0].original_clusterable_weights["kernel"].numpy())
        assert not np.array_equal(
            self.cluster_centroids_kernel,
            self.model.layers[0].cluster_centroids["kernel"].numpy())
        assert not np.array_equal(self.bias,
                                  self.model.layers[0].layer.bias.numpy())

    clustered_model.fit(
        x=self.dataset_generator(),
        steps_per_epoch=5,
        callbacks=[CheckWeightsCallback()])


class ClusterRNNIntegrationTest(tf.test.TestCase, parameterized.TestCase):
  """Integration tests for clustering RNN layers."""

  def setUp(self):
    self.max_features = 10
    self.maxlen = 2
    self.batch_size = 32
    self.x_train = np.random.random((64, self.maxlen))
    self.y_train = np.random.randint(0, 2, (64,))

    self.params_clustering = {
        "number_of_clusters": 16,
    }

  def _train(self, model):
    model.compile(loss="binary_crossentropy", optimizer="adam", metrics=["accuracy"])
    model.fit(
      self.x_train,
      self.y_train,
      batch_size=self.batch_size,
      epochs=1,
    )

  def _clusterTrainStrip(self, model):
    clustered_model = cluster.cluster_weights(
      model,
      **self.params_clustering,
    )
    self._train(clustered_model)
    stripped_model = cluster.strip_clustering(clustered_model)

    return stripped_model

  def _assertNbUniqueWeights(self, weight, expected_unique_weights):
    nr_unique_weights = len(np.unique(weight.numpy().flatten()))
    assert nr_unique_weights == expected_unique_weights

  @keras_parameterized.run_all_keras_modes
  def testClusterSimpleRNN(self):
    model = keras.models.Sequential()
    model.add(keras.layers.Embedding(self.max_features, 16, input_length=self.maxlen))
    model.add(keras.layers.SimpleRNN(16, return_sequences=True))
    model.add(keras.layers.SimpleRNN(16))
    model.add(keras.layers.Dense(1))
    model.add(keras.layers.Activation("sigmoid"))

    stripped_model = self._clusterTrainStrip(model)

    self._assertNbUniqueWeights(
        weight=stripped_model.layers[1].cell.kernel,
        expected_unique_weights=self.params_clustering["number_of_clusters"],
    )
    self._assertNbUniqueWeights(
        weight=stripped_model.layers[1].cell.recurrent_kernel,
        expected_unique_weights=self.params_clustering["number_of_clusters"],
    )

    self._train(stripped_model)

  @keras_parameterized.run_all_keras_modes
  def testClusterLSTM(self):
    model = keras.models.Sequential()
    model.add(keras.layers.Embedding(self.max_features, 16, input_length=self.maxlen))
    model.add(keras.layers.LSTM(16, return_sequences=True))
    model.add(keras.layers.LSTM(16))
    model.add(keras.layers.Dense(1))
    model.add(keras.layers.Activation("sigmoid"))

    stripped_model = self._clusterTrainStrip(model)

    self._assertNbUniqueWeights(
        weight=stripped_model.layers[1].cell.kernel,
        expected_unique_weights=self.params_clustering["number_of_clusters"],
    )
    self._assertNbUniqueWeights(
        weight=stripped_model.layers[1].cell.recurrent_kernel,
        expected_unique_weights=self.params_clustering["number_of_clusters"],
    )

    self._train(stripped_model)

  @keras_parameterized.run_all_keras_modes
  def testClusterGRU(self):
    model = keras.models.Sequential()
    model.add(keras.layers.Embedding(self.max_features, 16, input_length=self.maxlen))
    model.add(keras.layers.GRU(16, return_sequences=True))
    model.add(keras.layers.GRU(16))
    model.add(keras.layers.Dense(1))
    model.add(keras.layers.Activation("sigmoid"))

    stripped_model = self._clusterTrainStrip(model)

    self._assertNbUniqueWeights(
        weight=stripped_model.layers[1].cell.kernel,
        expected_unique_weights=self.params_clustering["number_of_clusters"],
    )
    self._assertNbUniqueWeights(
        weight=stripped_model.layers[1].cell.recurrent_kernel,
        expected_unique_weights=self.params_clustering["number_of_clusters"],
    )

    self._train(stripped_model)

  @keras_parameterized.run_all_keras_modes
  def testClusterBidirectional(self):
    model = keras.models.Sequential()
    model.add(
        keras.layers.Embedding(self.max_features, 16, input_length=self.maxlen))
    model.add(keras.layers.Bidirectional(keras.layers.SimpleRNN(16)))
    model.add(keras.layers.Dense(1))
    model.add(keras.layers.Activation("sigmoid"))

    self._clusterTrainStrip(model)

    self._assertNbUniqueWeights(
        weight=model.layers[1].forward_layer.cell.kernel,
        expected_unique_weights=self.params_clustering["number_of_clusters"],
    )
    self._assertNbUniqueWeights(
        weight=model.layers[1].forward_layer.cell.recurrent_kernel,
        expected_unique_weights=self.params_clustering["number_of_clusters"],
    )
    self._assertNbUniqueWeights(
        weight=model.layers[0].embeddings,
        expected_unique_weights=self.params_clustering["number_of_clusters"],
    )

  @keras_parameterized.run_all_keras_modes
  def testClusterStackedRNNCells(self):
    model = keras.models.Sequential()
    model.add(
        keras.layers.Embedding(self.max_features, 16, input_length=self.maxlen))
    model.add(
        tf.keras.layers.RNN(
            tf.keras.layers.StackedRNNCells(
                [keras.layers.SimpleRNNCell(16) for _ in range(2)])))
    model.add(keras.layers.Dense(1))
    model.add(keras.layers.Activation("sigmoid"))

    self._clusterTrainStrip(model)

    self._assertNbUniqueWeights(
        weight=model.layers[1].cell.cells[0].kernel,
        expected_unique_weights=self.params_clustering["number_of_clusters"],
    )
    self._assertNbUniqueWeights(
        weight=model.layers[1].cell.cells[0].recurrent_kernel,
        expected_unique_weights=self.params_clustering["number_of_clusters"],
    )
    self._assertNbUniqueWeights(
        weight=model.layers[0].embeddings,
        expected_unique_weights=self.params_clustering["number_of_clusters"],
    )
class ClusterMHAIntegrationTest(tf.test.TestCase, parameterized.TestCase):
  """Integration tests for clustering MHA layer."""

  def setUp(self):
    self.x_train = np.random.uniform(size=(500, 32, 32))
    self.y_train = np.random.randint(low=0, high=1024, size=(500,))

    self.nr_of_clusters = 16
    self.params_clustering = {
      "number_of_clusters": self.nr_of_clusters,
      "cluster_centroids_init": CentroidInitialization.KMEANS_PLUS_PLUS,
    }

  def _get_model(self):
    """Returns functional model with MHA layer."""
    inp = tf.keras.layers.Input(shape=(32,32), batch_size=100)
    x = tf.keras.layers.MultiHeadAttention(num_heads=2, key_dim=16)(query=inp, value=inp)
    out = tf.keras.layers.Flatten()(x)
    model = tf.keras.Model(inputs=inp, outputs=out)
    return model

  @keras_parameterized.run_all_keras_modes
  def testMHA(self):
    model = self._get_model()

    clustered_model = cluster.cluster_weights(model, **self.params_clustering)

    clustered_model.compile(
      optimizer=tf.keras.optimizers.Adam(learning_rate=1e-4),
      loss=tf.keras.losses.SparseCategoricalCrossentropy(from_logits=True),
      metrics=[tf.keras.metrics.SparseCategoricalAccuracy(name='accuracy')])
    clustered_model.fit(self.x_train, self.y_train, epochs=1, batch_size=100, verbose=1)

    stripped_model = cluster.strip_clustering(clustered_model)

    layerMHA = stripped_model.layers[1]
    for weight in layerMHA.weights:
      if 'kernel' in weight.name:
        nr_unique_weights = len(np.unique(weight.numpy()))
        assert nr_unique_weights == self.nr_of_clusters


class ClusterMHAIntegrationTest(tf.test.TestCase, parameterized.TestCase):
  """Integration tests for clustering MHA layer."""

  def setUp(self):
    super(ClusterMHAIntegrationTest, self).setUp()
    self.x_train = np.random.uniform(size=(500, 32, 32))
    self.y_train = np.random.randint(low=0, high=1024, size=(500,))

    self.nr_of_clusters = 16
    self.params_clustering = {
        "number_of_clusters": self.nr_of_clusters,
        "cluster_centroids_init": CentroidInitialization.KMEANS_PLUS_PLUS,
    }

  def _get_model(self):
    """Returns functional model with MHA layer."""
    inp = tf.keras.layers.Input(shape=(32, 32), batch_size=100)
    x = tf.keras.layers.MultiHeadAttention(num_heads=2, key_dim=16)(
        query=inp, value=inp)
    out = tf.keras.layers.Flatten()(x)
    model = tf.keras.Model(inputs=inp, outputs=out)
    return model

  @keras_parameterized.run_all_keras_modes
  def testMHA(self):
    model = self._get_model()

    clustered_model = cluster.cluster_weights(model, **self.params_clustering)

    clustered_model.compile(
        optimizer=tf.keras.optimizers.Adam(learning_rate=1e-4),
        loss=tf.keras.losses.SparseCategoricalCrossentropy(from_logits=True),
        metrics=[tf.keras.metrics.SparseCategoricalAccuracy(name="accuracy")])
    clustered_model.fit(
        self.x_train, self.y_train, epochs=1, batch_size=100, verbose=1)

    stripped_model = cluster.strip_clustering(clustered_model)

    layer_mha = stripped_model.layers[1]
    for weight in layer_mha.weights:
      if "kernel" in weight.name:
        nr_unique_weights = len(np.unique(weight.numpy()))
        assert nr_unique_weights == self.nr_of_clusters


class ClusterPerChannelIntegrationTest(tf.test.TestCase,
                                       parameterized.TestCase):
  """Integration test for cluster_per_channel for Conv2D layer."""

  def setUp(self):
    super(ClusterPerChannelIntegrationTest, self).setUp()
    self.x_train = np.random.uniform(size=(500, 32, 32))
    self.y_train = np.random.randint(low=0, high=1024, size=(500,))

    self.nr_of_clusters = 4
    self.num_channels = 12
    self.params_clustering = {
        "number_of_clusters": self.nr_of_clusters,
        "cluster_centroids_init": CentroidInitialization.KMEANS_PLUS_PLUS,
        "cluster_per_channel": True
    }

  def _get_model(self):
    """Returns functional model with Conv2D layer."""
    inp = tf.keras.layers.Input(shape=(32, 32), batch_size=100)
    x = tf.keras.layers.Reshape((32, 32, 1))(inp)
    x = tf.keras.layers.Conv2D(
        filters=self.num_channels, kernel_size=(3, 3),
        activation="relu")(x)
    x = tf.keras.layers.MaxPool2D(2, 2)(x)
    out = tf.keras.layers.Flatten()(x)
    model = tf.keras.Model(inputs=inp, outputs=out)
    return model

  @keras_parameterized.run_all_keras_modes
  def testPerChannel(self):
    model = self._get_model()

    clustered_model = cluster.cluster_weights(model, **self.params_clustering)

    clustered_model.compile(
        optimizer=tf.keras.optimizers.Adam(learning_rate=1e-4),
        loss=tf.keras.losses.SparseCategoricalCrossentropy(from_logits=True),
        metrics=[tf.keras.metrics.SparseCategoricalAccuracy(name="accuracy")])
    clustered_model.fit(
        self.x_train, self.y_train, epochs=2, batch_size=100, verbose=1)

    stripped_model = cluster.strip_clustering(clustered_model)

    layer_conv2d = stripped_model.layers[2]
    layer_conv2d_kernel_weight = None
    for weight in layer_conv2d.weights:
      if "kernel" in weight.name:
        layer_conv2d_kernel_weight = weight
<<<<<<< HEAD
    assert layer_conv2d_kernel_weight is not None
    nr_unique_weights = len(np.unique(layer_conv2d_kernel_weight.numpy()))
    assert nr_unique_weights == self.nr_of_clusters*self.num_channels
=======
    self.assertIsNotNone(layer_conv2d_kernel_weight)
    nr_unique_weights = len(np.unique(layer_conv2d_kernel_weight.numpy()))
    self.assertEqual(nr_unique_weights, self.nr_of_clusters*self.num_channels)
>>>>>>> 537cefbf

    # The above check is too general.
    # We need to check that we actually have nr_of_clusters per channel.
    # If more general case passed, then we do tighter check.
    # Note that we assume that data_format is NHWC.
    for i in range(self.num_channels):
<<<<<<< HEAD
      nr_unique_weights_per_channel = len(np.unique(
        layer_conv2d_kernel_weight[:, :, :, i]))
      assert nr_unique_weights_per_channel == self.nr_of_clusters
=======
      nr_unique_weights_per_channel = len(
          np.unique(layer_conv2d_kernel_weight[:, :, :, i]))
      self.assertEqual(nr_unique_weights_per_channel, self.nr_of_clusters)

>>>>>>> 537cefbf

if __name__ == "__main__":
  test.main()<|MERGE_RESOLUTION|>--- conflicted
+++ resolved
@@ -801,31 +801,19 @@
     for weight in layer_conv2d.weights:
       if "kernel" in weight.name:
         layer_conv2d_kernel_weight = weight
-<<<<<<< HEAD
-    assert layer_conv2d_kernel_weight is not None
-    nr_unique_weights = len(np.unique(layer_conv2d_kernel_weight.numpy()))
-    assert nr_unique_weights == self.nr_of_clusters*self.num_channels
-=======
     self.assertIsNotNone(layer_conv2d_kernel_weight)
     nr_unique_weights = len(np.unique(layer_conv2d_kernel_weight.numpy()))
     self.assertEqual(nr_unique_weights, self.nr_of_clusters*self.num_channels)
->>>>>>> 537cefbf
 
     # The above check is too general.
     # We need to check that we actually have nr_of_clusters per channel.
     # If more general case passed, then we do tighter check.
     # Note that we assume that data_format is NHWC.
     for i in range(self.num_channels):
-<<<<<<< HEAD
-      nr_unique_weights_per_channel = len(np.unique(
-        layer_conv2d_kernel_weight[:, :, :, i]))
-      assert nr_unique_weights_per_channel == self.nr_of_clusters
-=======
       nr_unique_weights_per_channel = len(
           np.unique(layer_conv2d_kernel_weight[:, :, :, i]))
       self.assertEqual(nr_unique_weights_per_channel, self.nr_of_clusters)
 
->>>>>>> 537cefbf
 
 if __name__ == "__main__":
   test.main()