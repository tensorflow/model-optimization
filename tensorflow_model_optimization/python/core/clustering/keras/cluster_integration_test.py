--- conflicted
+++ resolved
@@ -519,12 +519,7 @@
     self.y_train = np.random.randint(0, 2, (64,))
 
     self.params_clustering = {
-<<<<<<< HEAD
-      "number_of_clusters": 16,
-      "cluster_centroids_init": CentroidInitialization.KMEANS_PLUS_PLUS,
-=======
         "number_of_clusters": 16,
->>>>>>> d36c5a87
     }
 
   def _train(self, model):
