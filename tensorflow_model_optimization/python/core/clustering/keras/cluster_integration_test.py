--- conflicted
+++ resolved
@@ -24,12 +24,6 @@
 from tensorflow.python.keras import keras_parameterized
 from tensorflow_model_optimization.python.core.clustering.keras import cluster
 from tensorflow_model_optimization.python.core.clustering.keras import cluster_config
-<<<<<<< HEAD
-from tensorflow_model_optimization.python.core.keras import compat
-from tensorflow_model_optimization.python.core.clustering.keras import cluster_wrapper
-
-=======
->>>>>>> e4a5200e
 from tensorflow_model_optimization.python.core.clustering.keras.experimental import cluster as experimental_cluster
 
 keras = tf.keras
@@ -181,41 +175,26 @@
 
   @keras_parameterized.run_all_keras_modes
   def testSparsityIsPreservedDuringTraining(self):
-<<<<<<< HEAD
-    """ Set a specific random seed to ensure that we get some null weights to test sparsity preservation with. """
-    tf.random.set_seed(1)
-
-    """Verifies that training a clustered model does not destroy the sparsity of the weights."""
-=======
     """Set a specific random seed to ensure that we get some null weights to test sparsity preservation with."""
     tf.random.set_seed(1)
 
     # Verifies that training a clustered model does not destroy the sparsity of
     # the weights.
->>>>>>> e4a5200e
     original_model = keras.Sequential([
         layers.Dense(5, input_shape=(5,)),
         layers.Dense(5),
     ])
 
-<<<<<<< HEAD
-    """Using a mininum number of centroids to make it more likely that some weights will be zero."""
-=======
     # Using a mininum number of centroids to make it more likely that some
     # weights will be zero.
->>>>>>> e4a5200e
     clustering_params = {
         "number_of_clusters": 3,
         "cluster_centroids_init": CentroidInitialization.LINEAR,
         "preserve_sparsity": True
     }
 
-<<<<<<< HEAD
-    clustered_model = experimental_cluster.cluster_weights(original_model, **clustering_params)
-=======
     clustered_model = experimental_cluster.cluster_weights(
         original_model, **clustering_params)
->>>>>>> e4a5200e
 
     stripped_model_before_tuning = cluster.strip_clustering(clustered_model)
     weights_before_tuning = stripped_model_before_tuning.get_weights()[0]
@@ -226,11 +205,7 @@
         optimizer="adam",
         metrics=["accuracy"],
     )
-<<<<<<< HEAD
-    clustered_model.fit(x=self.dataset_generator(), steps_per_epoch=1)
-=======
     clustered_model.fit(x=self.dataset_generator2(), steps_per_epoch=1)
->>>>>>> e4a5200e
 
     stripped_model_after_tuning = cluster.strip_clustering(clustered_model)
     weights_after_tuning = stripped_model_after_tuning.get_weights()[0]
@@ -238,14 +213,6 @@
     weights_as_list_after_tuning = weights_after_tuning.reshape(-1,).tolist()
     unique_weights_after_tuning = set(weights_as_list_after_tuning)
 
-<<<<<<< HEAD
-    """Check that the null weights stayed the same before and after tuning."""
-    self.assertTrue(np.array_equal(non_zero_weight_indices_before_tuning,
-                                   non_zero_weight_indices_after_tuning))
-
-    """Check that the number of unique weights matches the number of clusters."""
-    self.assertLessEqual(len(unique_weights_after_tuning), self.params["number_of_clusters"])
-=======
     # Check that the null weights stayed the same before and after tuning.
     self.assertTrue(
         np.array_equal(non_zero_weight_indices_before_tuning,
@@ -254,7 +221,6 @@
     # Check that the number of unique weights matches the number of clusters.
     self.assertLessEqual(
         len(unique_weights_after_tuning), self.params["number_of_clusters"])
->>>>>>> e4a5200e
 
   @keras_parameterized.run_all_keras_modes(always_skip_v1=True)
   def testEndToEndSequential(self):
@@ -455,4 +421,4 @@
 
 
 if __name__ == "__main__":
-  test.main()
+  test.main()