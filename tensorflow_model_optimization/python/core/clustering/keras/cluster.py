--- conflicted
+++ resolved
@@ -16,11 +16,6 @@
 import distutils.version
 
 import tensorflow as tf
-<<<<<<< HEAD
-from tensorflow import keras
-import tensorflow as tf
-=======
->>>>>>> 3d03ad74
 
 from tensorflow_model_optimization.python.core.clustering.keras import cluster_wrapper
 from tensorflow_model_optimization.python.core.clustering.keras import clustering_centroids
@@ -73,13 +68,13 @@
       [tuple]: (is_sequential_or_functional, is_keras_layer, is_subclassed_model)
   """
   is_sequential_or_functional = isinstance(
-      model, keras.Model) and (isinstance(model, keras.Sequential) or
+      model, tf.keras.Model) and (isinstance(model, tf.keras.Sequential) or
                                   model._is_graph_network)
 
   is_keras_layer = isinstance(
-      model, keras.layers.Layer) and not isinstance(model, keras.Model)
-
-  is_subclassed_model = isinstance(model, keras.Model) and \
+      model, tf.keras.layers.Layer) and not isinstance(model, tf.keras.Model)
+
+  is_subclassed_model = isinstance(model, tf.keras.Model) and \
     not model._is_graph_network
 
   return (is_sequential_or_functional, is_keras_layer, is_subclassed_model)
@@ -99,8 +94,8 @@
   show some acceptable performance on the testing/validation sets.
 
   The function accepts either a single keras layer
-  (subclass of `keras.layers.Layer`), list of keras layers or a keras model
-  (instance of `keras.models.Model`) and handles them appropriately.
+  (subclass of `tf.keras.layers.Layer`), list of keras layers or a keras model
+  (instance of `tf.keras.models.Model`) and handles them appropriately.
 
   If it encounters a layer it does not know how to handle, it will throw an
   error. While clustering an entire model, even a single unknown layer would
@@ -179,8 +174,8 @@
   show some acceptable performance on the testing/validation sets.
 
   The function accepts either a single keras layer
-  (subclass of `keras.layers.Layer`), list of keras layers or a keras model
-  (instance of `keras.models.Model`) and handles them appropriately.
+  (subclass of `tf.keras.layers.Layer`), list of keras layers or a keras model
+  (instance of `tf.keras.models.Model`) and handles them appropriately.
 
   If it encounters a layer it does not know how to handle, it will throw an
   error. While clustering an entire model, even a single unknown layer would
@@ -269,7 +264,7 @@
       return layer
     if isinstance(layer, InputLayer):
       return layer.__class__.from_config(layer.get_config())
-    if isinstance(layer, keras.layers.RNN):
+    if isinstance(layer, tf.keras.layers.RNN):
       return cluster_wrapper.ClusterWeightsRNN(
         layer,
         number_of_clusters,
@@ -289,23 +284,16 @@
 
     return output
 
-<<<<<<< HEAD
   (is_sequential_or_functional, is_keras_layer, is_subclassed_model) =\
     _type_model(to_cluster)
 
   if isinstance(to_cluster, list):
     return _wrap_list(to_cluster)
   elif is_sequential_or_functional:
-    return keras.models.clone_model(to_cluster,
+    return tf.keras.models.clone_model(to_cluster,
                                     input_tensors=None,
                                     clone_function=_add_clustering_wrapper)
   elif is_keras_layer:
-=======
-  if isinstance(to_cluster, tf.keras.Model):
-    return tf.keras.models.clone_model(
-        to_cluster, input_tensors=None, clone_function=_add_clustering_wrapper)
-  if isinstance(to_cluster, Layer):
->>>>>>> 3d03ad74
     return _add_clustering_wrapper(layer=to_cluster)
   elif is_subclassed_model:
     # If the subclassed model is provided, then
@@ -355,12 +343,8 @@
   ```
   The exported_model and the orig_model have the same structure.
   """
-<<<<<<< HEAD
-  if not isinstance(to_strip, keras.Model) and not isinstance(
-      to_strip, keras.layers.Layer):
-=======
-  if not isinstance(model, tf.keras.Model):
->>>>>>> 3d03ad74
+  if not isinstance(to_strip, tf.keras.Model) and not isinstance(
+      to_strip, tf.keras.layers.Layer):
     raise ValueError(
         'Expected to_strip to be a `tf.keras.Model` or \
            `tf.keras.layers.Layer` instance but got: ', to_strip)
@@ -375,16 +359,10 @@
       layer.update_clustered_weights_associations()
 
       # Construct a list of weights to initialize the clean layer
-<<<<<<< HEAD
-      updated_weights = layer.layer.get_weights()  # non clusterable weights only
-
-      for position_variable, weight_name in layer.position_original_weights.items():
-=======
       # non-clusterable weights only
       updated_weights = layer.layer.get_weights()
       for (position_variable,
            weight_name) in layer.position_original_weights.items():
->>>>>>> 3d03ad74
         # Add the clustered weights at the correct position
         clustered_weight = layer.get_weight_from_layer(weight_name)
         updated_weights.insert(position_variable, clustered_weight)
@@ -402,13 +380,12 @@
     _type_model(to_strip)
 
   # Just copy the model with the right callback
-<<<<<<< HEAD
   if is_sequential_or_functional:
-    return keras.models.clone_model(to_strip,
+    return tf.keras.models.clone_model(to_strip,
                                   input_tensors=None,
                                   clone_function=_strip_clustering_wrapper)
   elif is_keras_layer:
-    if isinstance(to_strip, keras.layers.Layer):
+    if isinstance(to_strip, tf.keras.layers.Layer):
       return _strip_clustering_wrapper(to_strip)
   elif is_subclassed_model:
     to_strip_model = to_strip.model
@@ -425,7 +402,3 @@
     raise ValueError(
         ' Strip clustering cannot be applied. You passed '
         'an object of type: {input}.'.format(input=to_strip.__class__.__name__))
-=======
-  return tf.keras.models.clone_model(
-      model, input_tensors=None, clone_function=_strip_clustering_wrapper)
->>>>>>> 3d03ad74
