# Copyright 2019 The TensorFlow Authors. All Rights Reserved.
#
# Licensed under the Apache License, Version 2.0 (the "License");
# you may not use this file except in compliance with the License.
# You may obtain a copy of the License at
#
#     http://www.apache.org/licenses/LICENSE-2.0
#
# Unless required by applicable law or agreed to in writing, software
# distributed under the License is distributed on an "AS IS" BASIS,
# WITHOUT WARRANTIES OR CONDITIONS OF ANY KIND, either express or implied.
# See the License for the specific language governing permissions and
# limitations under the License.
# ==============================================================================
"""Registry responsible for built-in keras classes."""

import tensorflow as tf

from tensorflow_model_optimization.python.core.clustering.keras import clusterable_layer
from tensorflow_model_optimization.python.core.clustering.keras import clustering_algorithm

<<<<<<< HEAD
ClusteringAlgorithm = clustering_algorithm.ClusteringAlgorithm

class ClusteringLookupRegistry(object):
=======
layers = tf.keras.layers
ClusteringAlgorithm = clustering_algorithm.ClusteringAlgorithm


class ClusteringLookupRegistry(object):
  """Clustering registry to return implementation for a layer."""
>>>>>>> 5dbd8bdf

  @classmethod
  def get_clustering_impl(cls, layer, weight_name):
    """Returns a certain reshape/lookup implementation for a given array.

    Args:
      layer: A layer that is being clustered
      weight_name: concrete weight name to be clustered.
    Returns:
      A concrete implementation of a lookup algorithm.
    """

    # Clusterable layer could provide own implementation of get_pulling_indices
    if (issubclass(layer.__class__, clusterable_layer.ClusterableLayer) and
<<<<<<< HEAD
      layer.get_clusterable_algorithm is not None):
=======
        layer.get_clusterable_algorithm is not None):
>>>>>>> 5dbd8bdf
      ans = layer.get_clusterable_algorithm(weight_name)
      if ans:
        return ans
    return ClusteringAlgorithm


class ClusteringRegistry(object):
  """Registry responsible for built-in keras layers."""

  # The keys represent built-in keras layers and the values represent the
  # the variables within the layers which hold the kernel weights. This
  # allows the wrapper to access and modify the weights.
  _LAYERS_WEIGHTS_MAP = {
      tf.keras.layers.Conv1D: ['kernel'],
      tf.keras.layers.Conv2D: ['kernel'],
      tf.keras.layers.Conv2DTranspose: ['kernel'],
      tf.keras.layers.Conv3D: ['kernel'],
      tf.keras.layers.Conv3DTranspose: ['kernel'],
      # non-clusterable due to big unrecoverable accuracy loss
      tf.keras.layers.DepthwiseConv2D: [],
      tf.keras.layers.SeparableConv1D: ['pointwise_kernel'],
      tf.keras.layers.SeparableConv2D: ['pointwise_kernel'],
      tf.keras.layers.Dense: ['kernel'],
      tf.keras.layers.Embedding: ['embeddings'],
      tf.keras.layers.LocallyConnected1D: ['kernel'],
      tf.keras.layers.LocallyConnected2D: ['kernel'],
      tf.keras.layers.BatchNormalization: [],
      tf.keras.layers.LayerNormalization: [],
  }

  _SUPPORTED_RNN_LAYERS = {
      tf.keras.layers.GRU,
      tf.keras.layers.GRUCell,
      tf.keras.layers.LSTM,
      tf.keras.layers.LSTMCell,
      tf.keras.layers.SimpleRNN,
      tf.keras.layers.SimpleRNNCell,
      tf.keras.layers.StackedRNNCells,
  }

  @classmethod
  def supports(cls, layer):
    """Returns whether the registry supports this layer type.

    Args:
      layer: The layer to check for support.

    Returns:
      True/False whether the layer type is supported.

    """
    # Automatically enable layers with zero trainable weights.
    # Example: Reshape, AveragePooling2D, Maximum/Minimum, etc.
    if not layer.trainable_weights and not isinstance(
        layer, tf.keras.layers.RNN):
      return True

    if layer.__class__ in cls._LAYERS_WEIGHTS_MAP:
      return True

    if hasattr(layer, 'cell'):
      if layer.cell.__class__ in cls._SUPPORTED_RNN_LAYERS:
        return True

    if layer.__class__ in cls._SUPPORTED_RNN_LAYERS:
      return True

    return False

  @classmethod
  def _weight_names(cls, layer):
    # For layers with zero trainable weights, like Reshape, Pooling.
    if not layer.trainable_weights:
      return []

    return cls._LAYERS_WEIGHTS_MAP[layer.__class__]

  @classmethod
  def make_clusterable(cls, layer):
    """Modifies a built-in layer object to support clustering.

    Args:
      layer: layer to modify for support.

    Returns:
      The modified layer object.
    """

    if not cls.supports(layer):
      raise ValueError('Layer ' + str(layer.__class__) + ' is not supported.')

    def get_clusterable_weights():
      return [(weight_name, getattr(layer, weight_name))
              for weight_name in cls._weight_names(layer)]

    def get_clusterable_weights_rnn():  # pylint: disable=missing-docstring
      if isinstance(layer.cell, clusterable_layer.ClusterableLayer):
        raise ValueError(
            "ClusterableLayer is not yet supported for RNNs based layer.")
      else:
        clusterable_weights = [
          ('kernel', layer.cell.kernel),
          ('recurrent_kernel', layer.cell.recurrent_kernel),
        ]
        return clusterable_weights

    def get_clusterable_weights_rnn_cells():
      if isinstance(layer.cell, tf.keras.layers.StackedRNNCells):
        clusterable_weights = []
        clusterable_weights.append(['kernel/' + str(i),
                                    layer.cell.cells[i].kernel])
        clusterable_weights.append(['recurrent_kernel/' + str(i),
                                    layer.cell.cells[i].recurrent_kernel])
        return clusterable_weights

    if layer.__class__ in cls._SUPPORTED_RNN_LAYERS:
      layer.get_clusterable_weights = get_clusterable_weights_rnn
    elif hasattr(layer, 'cell') and layer.cell.__class__ in cls._SUPPORTED_RNN_LAYERS:
      for i in range(0, len(layer.cell.cells)):
        if not cls.supports(layer.cell.cells[i]):
          raise ValueError(
              'Layer cell ' + str(
                  layer.cell.cells[i].__class__) + ' is not supported.')
      layer.get_clusterable_weights = get_clusterable_weights_rnn_cells
    else:
      layer.get_clusterable_weights = get_clusterable_weights

    return layer<|MERGE_RESOLUTION|>--- conflicted
+++ resolved
@@ -19,18 +19,12 @@
 from tensorflow_model_optimization.python.core.clustering.keras import clusterable_layer
 from tensorflow_model_optimization.python.core.clustering.keras import clustering_algorithm
 
-<<<<<<< HEAD
-ClusteringAlgorithm = clustering_algorithm.ClusteringAlgorithm
-
-class ClusteringLookupRegistry(object):
-=======
 layers = tf.keras.layers
 ClusteringAlgorithm = clustering_algorithm.ClusteringAlgorithm
 
 
 class ClusteringLookupRegistry(object):
   """Clustering registry to return implementation for a layer."""
->>>>>>> 5dbd8bdf
 
   @classmethod
   def get_clustering_impl(cls, layer, weight_name):
@@ -45,11 +39,7 @@
 
     # Clusterable layer could provide own implementation of get_pulling_indices
     if (issubclass(layer.__class__, clusterable_layer.ClusterableLayer) and
-<<<<<<< HEAD
-      layer.get_clusterable_algorithm is not None):
-=======
         layer.get_clusterable_algorithm is not None):
->>>>>>> 5dbd8bdf
       ans = layer.get_clusterable_algorithm(weight_name)
       if ans:
         return ans
