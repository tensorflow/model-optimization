# Copyright 2019 The TensorFlow Authors. All Rights Reserved.
#
# Licensed under the Apache License, Version 2.0 (the "License");
# you may not use this file except in compliance with the License.
# You may obtain a copy of the License at
#
#     http://www.apache.org/licenses/LICENSE-2.0
#
# Unless required by applicable law or agreed to in writing, software
# distributed under the License is distributed on an "AS IS" BASIS,
# WITHOUT WARRANTIES OR CONDITIONS OF ANY KIND, either express or implied.
# See the License for the specific language governing permissions and
# limitations under the License.
# ==============================================================================
"""Tests for keras clustering API."""

import json

from tensorflow_model_optimization.python.core.clustering.keras import cluster
from tensorflow_model_optimization.python.core.clustering.keras import cluster_wrapper
from tensorflow_model_optimization.python.core.clustering.keras import clusterable_layer
from tensorflow_model_optimization.python.core.clustering.keras import clustering_registry

from tensorflow.python.framework import test_util as tf_test_util

import tensorflow.compat.v1 as tf
from absl.testing import parameterized

keras = tf.keras
errors_impl = tf.errors
layers = keras.layers
test = tf.test

<<<<<<< HEAD
from tensorflow_model_optimization.python.core.clustering.keras import cluster
from tensorflow_model_optimization.python.core.clustering.keras import cluster_wrapper
from tensorflow_model_optimization.python.core.clustering.keras import clusterable_layer
from tensorflow_model_optimization.python.core.clustering.keras import clustering_registry

from tensorflow.python.framework import test_util as tf_test_util

=======
>>>>>>> 45ec0d40
class TestModel(keras.Model):
  """A model subclass."""

  def __init__(self):
    """A test subclass model with one dense layer."""
    super(TestModel, self).__init__(name='test_model')
    self.layer1 = keras.layers.Dense(10, activation='relu')

  def call(self, inputs):
    return self.layer1(inputs)


class CustomClusterableLayer(layers.Dense, clusterable_layer.ClusterableLayer):

  def get_clusterable_weights(self):
    return [('kernel', self.kernel)]


class CustomNonClusterableLayer(layers.Dense):
  pass


class ClusterTest(test.TestCase, parameterized.TestCase):

  def setUp(self):
    super(ClusterTest, self).setUp()

    self.keras_clusterable_layer = layers.Dense(10)
    self.keras_non_clusterable_layer = layers.Dropout(0.4)
    self.keras_unsupported_layer = layers.ConvLSTM2D(2, (5, 5))  # Unsupported
    self.custom_clusterable_layer = CustomClusterableLayer(10)
    self.custom_non_clusterable_layer = CustomNonClusterableLayer(10)

    clustering_registry.ClusteringLookupRegistry.register_new_implementation(
        {
            CustomClusterableLayer: {
                'kernel': clustering_registry.DenseWeightsCA
            }
        }
    )

    self.model = keras.Sequential()
    self.params = {
        'number_of_clusters': 8,
        'cluster_centroids_init': 'density-based'
    }

  def _build_clustered_layer_model(self, layer):
    wrapped_layer = cluster.cluster_weights(layer, **self.params)
    self.model.add(wrapped_layer)
    self.model.build(input_shape=(10, 1))

    return wrapped_layer

  def _validate_clustered_layer(self, original_layer, wrapped_layer):
    self.assertIsInstance(wrapped_layer, cluster_wrapper.ClusterWeights)
    self.assertEqual(original_layer, wrapped_layer.layer)

  @staticmethod
  def _count_clustered_layers(model):
    count = 0
<<<<<<< HEAD
    for layer in model._layers:
=======
    for layer in model.layers:
>>>>>>> 45ec0d40
      if isinstance(layer, cluster_wrapper.ClusterWeights):
        count += 1
    return count

  @tf_test_util.run_in_graph_and_eager_modes
  def testClusterKerasClusterableLayer(self):
    wrapped_layer = self._build_clustered_layer_model(
        self.keras_clusterable_layer)

    self._validate_clustered_layer(self.keras_clusterable_layer, wrapped_layer)

  @tf_test_util.run_in_graph_and_eager_modes
  def testClusterKerasNonClusterableLayer(self):
    wrapped_layer = self._build_clustered_layer_model(
        self.keras_non_clusterable_layer)

    self._validate_clustered_layer(self.keras_non_clusterable_layer,
                                   wrapped_layer)
    self.assertEqual([], wrapped_layer.layer.get_clusterable_weights())

  def testClusterKerasUnsupportedLayer(self):
    with self.assertRaises(ValueError):
      cluster.cluster_weights(self.keras_unsupported_layer, **self.params)

  @tf_test_util.run_in_graph_and_eager_modes
  def testClusterCustomClusterableLayer(self):
    wrapped_layer = self._build_clustered_layer_model(
        self.custom_clusterable_layer)

    self._validate_clustered_layer(self.custom_clusterable_layer, wrapped_layer)
    self.assertEqual([('kernel', wrapped_layer.layer.kernel)],
                     wrapped_layer.layer.get_clusterable_weights())

  def testClusterCustomNonClusterableLayer(self):
    with self.assertRaises(ValueError):
<<<<<<< HEAD
      cluster_wrapper.ClusterWeights(self.custom_non_clusterable_layer, **self.params)
=======
      cluster_wrapper.ClusterWeights(self.custom_non_clusterable_layer,
                                     **self.params)
>>>>>>> 45ec0d40

  def testClusterLayersSelectively(self):
    clustered_model = keras.Sequential()
    clustered_model.add(cluster.cluster_weights(self.keras_clusterable_layer, **self.params))
    clustered_model.add(self.keras_clusterable_layer)
    clustered_model.build(input_shape=(1, 10))

    self.assertIsInstance(clustered_model.layers[0], cluster_wrapper.ClusterWeights)
    self.assertNotIsInstance(clustered_model.layers[1], cluster_wrapper.ClusterWeights)

  @tf_test_util.run_in_graph_and_eager_modes
  def testClusterModelValidLayersSuccessful(self):
    model = keras.Sequential([
        self.keras_clusterable_layer,
        self.keras_non_clusterable_layer,
        self.custom_clusterable_layer
    ])
    clustered_model = cluster.cluster_weights(model, **self.params)
    clustered_model.build(input_shape=(1, 28, 28, 1))

    self.assertEqual(len(model.layers), len(clustered_model.layers))
    for layer, clustered_layer in zip(model.layers, clustered_model.layers):
      self._validate_clustered_layer(layer, clustered_layer)

  def testClusterModelUnsupportedKerasLayerRaisesError(self):
    with self.assertRaises(ValueError):
      cluster.cluster_weights(
          keras.Sequential([
              self.keras_clusterable_layer, self.keras_non_clusterable_layer,
              self.custom_clusterable_layer, self.keras_unsupported_layer
          ]), **self.params)

  def testClusterModelCustomNonClusterableLayerRaisesError(self):
    with self.assertRaises(ValueError):
      cluster.cluster_weights(
          keras.Sequential([
              self.keras_clusterable_layer, self.keras_non_clusterable_layer,
              self.custom_clusterable_layer, self.custom_non_clusterable_layer
          ]), **self.params)

  @tf_test_util.run_in_graph_and_eager_modes
  def testClusterModelDoesNotWrapAlreadyWrappedLayer(self):
    model = keras.Sequential(
        [
            layers.Flatten(),
            cluster.cluster_weights(layers.Dense(10), **self.params),
        ])
    clustered_model = cluster.cluster_weights(model, **self.params)
    clustered_model.build(input_shape=(10, 10, 1))

    self.assertEqual(len(model.layers), len(clustered_model.layers))
    self._validate_clustered_layer(model.layers[0], clustered_model.layers[0])
    # Second layer is used as-is since it's already a clustered layer.
    self.assertEqual(model.layers[1], clustered_model.layers[1])
    self._validate_clustered_layer(model.layers[1].layer,
                                   clustered_model.layers[1])

  def testClusterValidLayersListSuccessful(self):
    model_layers = [
        self.keras_clusterable_layer,
        self.keras_non_clusterable_layer,
        self.custom_clusterable_layer
    ]
    clustered_list = cluster.cluster_weights(model_layers, **self.params)

    self.assertEqual(len(model_layers), len(clustered_list))
    for layer, clustered_layer in zip(model_layers, clustered_list):
      self._validate_clustered_layer(layer, clustered_layer)

  def testClusterSequentialModelNoInput(self):
    # No InputLayer
    model = keras.Sequential([
        layers.Dense(10),
        layers.Dense(10),
    ])
    clustered_model = cluster.cluster_weights(model, **self.params)
    self.assertEqual(self._count_clustered_layers(clustered_model), 2)

  @tf_test_util.run_in_graph_and_eager_modes
  def testClusterSequentialModelWithInput(self):
    # With InputLayer
    model = keras.Sequential([
        layers.Dense(10, input_shape=(10,)),
        layers.Dense(10),
    ])
    clustered_model = cluster.cluster_weights(model, **self.params)
    self.assertEqual(self._count_clustered_layers(clustered_model), 2)

  def testClusterSequentialModelPreservesBuiltStateNoInput(self):
    # No InputLayer
    model = keras.Sequential([
        layers.Dense(10),
        layers.Dense(10),
    ])
    self.assertEqual(model.built, False)
    clustered_model = cluster.cluster_weights(model, **self.params)
    self.assertEqual(model.built, False)

    # Test built state is preserved across serialization
    with cluster.cluster_scope():
      loaded_model = keras.models.model_from_config(
          json.loads(clustered_model.to_json()))
      self.assertEqual(loaded_model.built, False)

  @tf_test_util.run_in_graph_and_eager_modes
  def testClusterSequentialModelPreservesBuiltStateWithInput(self):
    # With InputLayer
    model = keras.Sequential([
        layers.Dense(10, input_shape=(10,)),
        layers.Dense(10),
    ])
    self.assertEqual(model.built, True)
    clustered_model = cluster.cluster_weights(model, **self.params)
    self.assertEqual(model.built, True)

    # Test built state is preserved across serialization
    with cluster.cluster_scope():
      loaded_model = keras.models.model_from_config(
          json.loads(clustered_model.to_json()))
    self.assertEqual(loaded_model.built, True)

  @tf_test_util.run_in_graph_and_eager_modes
  def testClusterFunctionalModelPreservesBuiltState(self):
    i1 = keras.Input(shape=(10,))
    i2 = keras.Input(shape=(10,))
    x1 = layers.Dense(10)(i1)
    x2 = layers.Dense(10)(i2)
    outputs = layers.Add()([x1, x2])
    model = keras.Model(inputs=[i1, i2], outputs=outputs)
    self.assertEqual(model.built, True)
    clustered_model = cluster.cluster_weights(model, **self.params)
    self.assertEqual(model.built, True)

    # Test built state preserves across serialization
    with cluster.cluster_scope():
      loaded_model = keras.models.model_from_config(
          json.loads(clustered_model.to_json()))
    self.assertEqual(loaded_model.built, True)

  @tf_test_util.run_in_graph_and_eager_modes
  def testClusterFunctionalModel(self):
    i1 = keras.Input(shape=(10,))
    i2 = keras.Input(shape=(10,))
    x1 = layers.Dense(10)(i1)
    x2 = layers.Dense(10)(i2)
    outputs = layers.Add()([x1, x2])
    model = keras.Model(inputs=[i1, i2], outputs=outputs)
    clustered_model = cluster.cluster_weights(model, **self.params)
    self.assertEqual(self._count_clustered_layers(clustered_model), 3)

  @tf_test_util.run_in_graph_and_eager_modes
  def testClusterFunctionalModelWithLayerReused(self):
    # The model reuses the Dense() layer. Make sure it's only clustered once.
    inp = keras.Input(shape=(10,))
    dense_layer = layers.Dense(10)
    x = dense_layer(inp)
    x = dense_layer(x)
    model = keras.Model(inputs=[inp], outputs=[x])
    clustered_model = cluster.cluster_weights(model, **self.params)
    self.assertEqual(self._count_clustered_layers(clustered_model), 1)

  @tf_test_util.run_in_graph_and_eager_modes
  def testClusterSubclassModel(self):
    model = TestModel()
    with self.assertRaises(ValueError):
      _ = cluster.cluster_weights(model, **self.params)

  @tf_test_util.run_in_graph_and_eager_modes
  def testStripClusteringSequentialModel(self):
    model = keras.Sequential([
        layers.Dense(10),
        layers.Dense(10),
    ])

    clustered_model = cluster.cluster_weights(model, **self.params)
    stripped_model = cluster.strip_clustering(clustered_model)

    self.assertEqual(self._count_clustered_layers(stripped_model), 0)
    self.assertEqual(model.get_config(), stripped_model.get_config())

  @tf_test_util.run_in_graph_and_eager_modes
  def testClusterStrippingFunctionalModel(self):
    i1 = keras.Input(shape=(10,))
    i2 = keras.Input(shape=(10,))
    x1 = layers.Dense(10)(i1)
    x2 = layers.Dense(10)(i2)
    outputs = layers.Add()([x1, x2])
    model = keras.Model(inputs=[i1, i2], outputs=outputs)

    clustered_model = cluster.cluster_weights(model, **self.params)
    stripped_model = cluster.strip_clustering(clustered_model)

    self.assertEqual(self._count_clustered_layers(stripped_model), 0)
    self.assertEqual(model.get_config(), stripped_model.get_config())

  @tf_test_util.run_in_graph_and_eager_modes
  def testClusterWeightsStrippedWeights(self):
    i1 = keras.Input(shape=(10,))
    x1 = layers.BatchNormalization()(i1)
    outputs = x1
    model = keras.Model(inputs=[i1], outputs=outputs)

    clustered_model = cluster.cluster_weights(model, **self.params)
    cluster_weight_length = (len(clustered_model.get_weights()))
    stripped_model = cluster.strip_clustering(clustered_model)

    self.assertEqual(self._count_clustered_layers(stripped_model), 0)
    self.assertEqual(len(stripped_model.get_weights()), cluster_weight_length)

  @tf_test_util.run_in_graph_and_eager_modes
  def testStripSelectivelyClusteredFunctionalModel(self):
    i1 = keras.Input(shape=(10,))
    i2 = keras.Input(shape=(10,))
    x1 = cluster.cluster_weights(layers.Dense(10), **self.params)(i1)
    x2 = layers.Dense(10)(i2)
    outputs = layers.Add()([x1, x2])
    clustered_model = keras.Model(inputs=[i1, i2], outputs=outputs)

    stripped_model = cluster.strip_clustering(clustered_model)

    self.assertEqual(self._count_clustered_layers(stripped_model), 0)
    self.assertIsInstance(stripped_model.layers[2], layers.Dense)

  @tf_test_util.run_in_graph_and_eager_modes
  def testStripSelectivelyClusteredSequentialModel(self):
    clustered_model = keras.Sequential([
      cluster.cluster_weights(layers.Dense(10), **self.params),
      layers.Dense(10),
    ])
    clustered_model.build(input_shape=(1, 10))

    stripped_model = cluster.strip_clustering(clustered_model)

    self.assertEqual(self._count_clustered_layers(stripped_model), 0)
    self.assertIsInstance(stripped_model.layers[0], layers.Dense)

if __name__ == '__main__':
  tf.disable_v2_behavior()
  test.main()<|MERGE_RESOLUTION|>--- conflicted
+++ resolved
@@ -31,16 +31,6 @@
 layers = keras.layers
 test = tf.test
 
-<<<<<<< HEAD
-from tensorflow_model_optimization.python.core.clustering.keras import cluster
-from tensorflow_model_optimization.python.core.clustering.keras import cluster_wrapper
-from tensorflow_model_optimization.python.core.clustering.keras import clusterable_layer
-from tensorflow_model_optimization.python.core.clustering.keras import clustering_registry
-
-from tensorflow.python.framework import test_util as tf_test_util
-
-=======
->>>>>>> 45ec0d40
 class TestModel(keras.Model):
   """A model subclass."""
 
@@ -102,11 +92,7 @@
   @staticmethod
   def _count_clustered_layers(model):
     count = 0
-<<<<<<< HEAD
-    for layer in model._layers:
-=======
     for layer in model.layers:
->>>>>>> 45ec0d40
       if isinstance(layer, cluster_wrapper.ClusterWeights):
         count += 1
     return count
@@ -142,12 +128,8 @@
 
   def testClusterCustomNonClusterableLayer(self):
     with self.assertRaises(ValueError):
-<<<<<<< HEAD
-      cluster_wrapper.ClusterWeights(self.custom_non_clusterable_layer, **self.params)
-=======
       cluster_wrapper.ClusterWeights(self.custom_non_clusterable_layer,
                                      **self.params)
->>>>>>> 45ec0d40
 
   def testClusterLayersSelectively(self):
     clustered_model = keras.Sequential()
