--- conflicted
+++ resolved
@@ -537,11 +537,7 @@
         layers.Dense(10),
         model_subclass
     ])
-<<<<<<< HEAD
-    with self.assertRaisesRegexp(ValueError, "SubClass models.*"):
-=======
     with self.assertRaisesRegexp(ValueError, "Subclassed models.*"):
->>>>>>> 6b327584
       _ = cluster.cluster_weights(model, **self.params)
 
   @keras_parameterized.run_all_keras_modes
