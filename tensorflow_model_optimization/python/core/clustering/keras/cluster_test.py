--- conflicted
+++ resolved
@@ -206,14 +206,10 @@
     an exception.
     """
     custom_non_clusterable_layer = self.custom_non_clusterable_layer
-<<<<<<< HEAD
-    # We need to build weights before check.
-=======
     # Once layer is empty with no weights allocated, clustering is supported.
     cluster_wrapper.ClusterWeights(custom_non_clusterable_layer,
                                   **self.params)
     # We need to build weights before check that clustering is not supported.
->>>>>>> 0f6dd5ae
     custom_non_clusterable_layer.build(input_shape=(10, 10))
     with self.assertRaises(ValueError):
       cluster_wrapper.ClusterWeights(custom_non_clusterable_layer,
