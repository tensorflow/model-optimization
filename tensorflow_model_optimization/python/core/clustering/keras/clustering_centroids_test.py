# Copyright 2019 The TensorFlow Authors. All Rights Reserved.
#
# Licensed under the Apache License, Version 2.0 (the "License");
# you may not use this file except in compliance with the License.
# You may obtain a copy of the License at
#
#     http://www.apache.org/licenses/LICENSE-2.0
#
# Unless required by applicable law or agreed to in writing, software
# distributed under the License is distributed on an "AS IS" BASIS,
# WITHOUT WARRANTIES OR CONDITIONS OF ANY KIND, either express or implied.
# See the License for the specific language governing permissions and
# limitations under the License.
# ==============================================================================
"""Tests for keras clustering centroids initialisation API."""

from absl.testing import parameterized
import numpy as np
import tensorflow as tf
import numpy as np

from tensorflow_model_optimization.python.core.clustering.keras import cluster_config
from tensorflow_model_optimization.python.core.clustering.keras import clustering_centroids

K = tf.keras.backend
errors_impl = tf.errors

CentroidInitialization = cluster_config.CentroidInitialization


class ClusteringCentroidsTest(tf.test.TestCase, parameterized.TestCase):
  """Unit tests for the clustering_centroids module."""

  def setUp(self):
    super(ClusteringCentroidsTest, self).setUp()
    self.factory = clustering_centroids.CentroidsInitializerFactory

  @parameterized.parameters(
      (CentroidInitialization.LINEAR),
      (CentroidInitialization.RANDOM),
      (CentroidInitialization.DENSITY_BASED),
      (CentroidInitialization.KMEANS_PLUS_PLUS),
  )
  def testExistingInitsAreSupported(self, init_type):
    """Verifies that the given centroid initialization methods are supported."""
    self.assertTrue(self.factory.init_is_supported(init_type))

  def testNonExistingInitIsNotSupported(self):
    self.assertFalse(self.factory.init_is_supported("DEADBEEF"))

  @parameterized.parameters(
      (CentroidInitialization.LINEAR,
       clustering_centroids.LinearCentroidsInitialisation),
      (CentroidInitialization.RANDOM,
       clustering_centroids.RandomCentroidsInitialisation),
      (CentroidInitialization.DENSITY_BASED,
       clustering_centroids.DensityBasedCentroidsInitialisation),
      (CentroidInitialization.KMEANS_PLUS_PLUS,
       clustering_centroids.KmeansPlusPlusCentroidsInitialisation),
  )
  def testReturnsMethodForExistingInit(self, init_type, method):
    """Verifies that the centroid initializer factory method returns the expected classes for the given initialization methods."""
    self.assertEqual(self.factory.get_centroid_initializer(init_type), method)

  def testThrowsValueErrorForNonExistingInit(self):
    """Verifies that the centroid initializer factory method raises an exception when invoked with an unsupported initialization method."""
    with self.assertRaises(ValueError):
      self.factory.get_centroid_initializer("DEADBEEF")

  @parameterized.parameters(
      (0, 0, 1, 1, 1, 0),
      (0, 0, 5, 5, 1, 0),
      (1, 2, 3, 4, 1, 1),
      (7, 12, 17, 22, 1, 5),
      (-5, 4, 7, 10, 1.0 / 2.0, 13.0 / 2.0),
  )
  def testLinearSolverConstruction(self, x1, y1, x2, y2, a, b):
    """Verifies that a TFLinearEquationSolver is constructed correctly."""
    solver = clustering_centroids.TFLinearEquationSolver(float(x1),
                                                         float(y1),
                                                         float(x2),
                                                         float(y2))
    solver_a = solver.a
    self.assertAlmostEqual(K.batch_get_value([solver_a])[0], a)
    self.assertAlmostEqual(K.batch_get_value([solver.b])[0], b)

  @parameterized.parameters(
      (0, 0, 1, 1, 5, 5),
      (0, 0, 5, 5, 20, 20),
      (1, 2, 3, 4, 3, 4),
      (7, 12, 17, 22, 3, 8),
  )
  def testLinearSolverSolveForX(self, x1, y1, x2, y2, x, y):
    """Verifies that TFLinearEquationSolver solves the given equations correctly for X."""
    solver = clustering_centroids.TFLinearEquationSolver(float(x1),
                                                         float(y1),
                                                         float(x2),
                                                         float(y2))
    for_x = solver.solve_for_x(y)
    self.assertAlmostEqual(K.batch_get_value([for_x])[0], x)

  @parameterized.parameters(
      (0, 0, 1, 1, 5, 5),
      (0, 0, 5, 5, 20, 20),
      (1, 2, 3, 4, 3, 4),
      (7, 12, 17, 22, 3, 8),
  )
  def testLinearSolverSolveForY(self, x1, y1, x2, y2, x, y):
    """Verifies that TFLinearEquationSolver solves the given equations correctly for Y."""
    solver = clustering_centroids.TFLinearEquationSolver(float(x1),
                                                         float(y1),
                                                         float(x2),
                                                         float(y2))
    for_y = solver.solve_for_y(x)
    self.assertAlmostEqual(K.batch_get_value([for_y])[0], y)

  @parameterized.parameters(
      ([1, 2, 6, 7], 4, 0.5),
      ([1, 2, 6, 7], 1, 1. / 4.),
      ([1, 2, 3, 4, 5, 6, 7, 8, 9], 3, 1. / 3.),
      ([1, 2, 3, 4, 5, 6, 7, 8, 9], 99, 1.),
      ([1, 2, 3, 4, 5, 6, 7, 8, 9], -20, 0.)
  )
  def testCDFValues(self, weights, point, probability):
    """Verifies that TFCumulativeDistributionFunction yields the expected output for the inputs provided."""
    cdf_calc = clustering_centroids.TFCumulativeDistributionFunction(weights)
    self.assertAlmostEqual(
        probability,
        K.batch_get_value([cdf_calc.get_cdf_value(point)])[0]
    )

  @parameterized.parameters(
      ([0, 1, 2, 3, 4, 5, 6, 7, 8, 9, 10], 5, [0., 2.5, 5., 7.5, 10.]),
      ([0, 1, 2, 3, 3.1, 3.2, 3.3, 3.4, 3.5], 3, [0., 1.75, 3.5]),
      ([-3., -2., -1., 0., 1.1, 2.2, 3.3, 4.4, 5.5, 6.6, 7.7, 8.8, 9.
       ], 6, [-3., -0.6, 1.8, 4.2, 6.6, 9.]))
  def testLinearClusterCentroids(self, weights, number_of_clusters, centroids):
    dbci = clustering_centroids.LinearCentroidsInitialisation(
        weights, number_of_clusters)
    calc_centroids = K.batch_get_value([dbci.get_cluster_centroids()])[0]
    self.assertSequenceAlmostEqual(centroids, calc_centroids, places=4)

  @parameterized.parameters(
      ([0., 1., 2., 3., 4., 5., 6., 7., 8., 9., 10.], 5, [0., 1., 4., 7., 10.]),
      ([0., 1., 2., 3., 3.1, 3.2, 3.3, 3.4, 3.5], 3, [0., 1., 3.5]),
      ([-3., -2., -1., 0., 1.1, 2.2, 3.3, 4.4, 5.5, 6.6, 7.7, 8.8, 9.
       ], 6, [-3., 0., 1.1, 3.7333333, 6.366666, 9.]))
  def testLinearClusterCentroidsWithSparsityPreservation(
      self, weights, number_of_clusters, centroids):
    dbci = clustering_centroids.LinearCentroidsInitialisation(
        weights, number_of_clusters, preserve_sparsity=True)
    calc_centroids = K.batch_get_value([dbci.get_cluster_centroids()])[0]
    self.assertSequenceAlmostEqual(centroids, calc_centroids, places=4)

  @parameterized.parameters(
      ([0, 1, 2, 3, 3.1, 3.2, 3.3, 3.4, 3.5
       ], 5, [0.11137931, 2.0534482, 3.145862, 3.3886206, 3.51]),
      ([0, 1, 2, 3, 3.1, 3.2, 3.3, 3.4, 3.5], 3, [0.11137931, 3.145862, 3.51]),
      ([0., 1., 2., 3., 4., 5., 6., 7., 8., 9.
       ], 3, [0.3010345, 5.2775865, 9.01]))
  def testDensityBasedClusterCentroids(self, weights, number_of_clusters,
                                       centroids):
    dbci = clustering_centroids.DensityBasedCentroidsInitialisation(
        weights, number_of_clusters)
    calc_centroids = K.batch_get_value([dbci.get_cluster_centroids()])[0]
    self.assertSequenceAlmostEqual(centroids, calc_centroids, places=4)

  @parameterized.parameters(
      ([0., -1., -2., -3., -4., -5., -6.
       ], 4, [-5.836897, -2.8941379, -0.98999995, 0.]),
      ([0., 0., 1., 2., 3., 4., 5., 6., 7., 8., 9.
       ], 5, [0., 1.2665517, 4.032069, 7.0741386, 9.01]),
      ([-4., -3., -2., -1., 0., 0., 0., 1., 2., 3., 4., 5., 6., 7.
       ], 6, [-3.9058623, -0.99, 0., 1.1975863, 4.103793, 7.01]),
      ([0., 1., 2., 3., -3.1, -3.2, -3.3, -0.005, 3.5
       ], 3, [-3.1887069, 0., 1.0768965]), ([0., 0., 0., 0.], 2, [0.]))
  def testDensityBasedClusterCentroidsWithSparsityPreservation(
      self, weights, number_of_clusters, centroids):
    dbci = clustering_centroids.DensityBasedCentroidsInitialisation(
        weights, number_of_clusters, preserve_sparsity=True)
    calc_centroids = K.batch_get_value([dbci.get_cluster_centroids()])[0]
    self.assertSequenceAlmostEqual(centroids, calc_centroids, places=4)

  @parameterized.parameters(
      ([0., 1., 2., 3., 4., 5., 6., 7., 8., 9., 10.], 5),
      ([0., 1., 2., 3., 3.1, 3.2, 3.3, 3.4, 3.5], 3),
      ([-3., -2., -1., 0., 1.1, 2.2, 3.3, 4.4, 5.5, 6.6, 7.7, 8.8, 9.], 6))
  def testRandomClusterCentroidsWithSparsityPreservation(
      self, weights, number_of_clusters):
    dbci = clustering_centroids.RandomCentroidsInitialisation(
        weights, number_of_clusters, preserve_sparsity=True)
    calc_centroids = K.batch_get_value([dbci.get_cluster_centroids()])[0]
    self.assertContainsSubset(
        [0.],
        calc_centroids,
        msg="The centroids must include the zero-point cluster")

  @parameterized.parameters(
      ([0, 1, 2, 3, 3.1, 3.2, 3.3, 3.4, 3.5], 5, [3.1, 0., 2., 1., 3.4]),
      ([0, 1, 2, 3, 3.1, 3.2, 3.3, 3.4, 3.5], 3, [3.1, 0., 2.]),
      ([0., 1., 2., 3., 4., 5., 6., 7., 8., 9.], 3, [6., 1., 8.]))
  def testKmeansPlusPlusClusterCentroids(self, weights, number_of_clusters,
                                         centroids):
    kmci = clustering_centroids.KmeansPlusPlusCentroidsInitialisation(
        weights, number_of_clusters)
    calc_centroids = K.batch_get_value([kmci.get_cluster_centroids()])[0]
    self.assertSequenceAlmostEqual(centroids, calc_centroids, places=4)

  @parameterized.parameters(
      ([0, 1, 2, 3, 3.1, 3.2, 3.3, 3.4, 3.5], 5, [0., 3., 1., 2., 3.3]),
      ([0, 1, 2, 3, 3.1, 3.2, 3.3, 3.4, 3.5], 3, [0., 3., 1.]),
      ([-4., -3., -2., -1., 0., 1.1, 2.2, 3.3, 4.4, 5.5, 6.6, 7.7, 8.8, 9.
       ], 6, [-2., -4., 0., 5.5, 2.2, 8.8]))
  def testKmeansPlusPlusClusterCentroidsWithSparsityPreservation(
      self, weights, number_of_clusters, centroids):
    kmci = clustering_centroids.KmeansPlusPlusCentroidsInitialisation(
        weights, number_of_clusters, preserve_sparsity=True)
    calc_centroids = K.batch_get_value([kmci.get_cluster_centroids()])[0]
    self.assertSequenceAlmostEqual(centroids, calc_centroids, places=4)

<<<<<<< HEAD
  @parameterized.parameters(
      ([[[[0., 1.]], [[2., 3.]]], [[[4., 5.]], [[6., 7.]]]],
        2,
        [[4., 0.], [5., 1.]], "channels_last"),
        ([[[[0., 1.]], [[2., 3.]]], [[[4., 5.]], [[6., 7.]]]],
        2,
        [[4., 0.], [6., 2.]], "channels_first"))
  def testKmeansPlusPlusClusterCentroidsWithPerChannelClustering(
      self, weights, number_of_clusters, centroids, data_format):
    kmci = clustering_centroids.KmeansPlusPlusCentroidsInitialisation(
        np.array(weights, dtype='float32'),
        number_of_clusters, cluster_per_channel=True,
=======
  @parameterized.parameters(([[[[0., 1.]], [[2., 3.]]], [[[4., 5.]], [[6., 7.]]]
                             ], 2, [[4., 0.], [5., 1.]], "channels_last"),
                            ([[[[0., 1.]], [[2., 3.]]], [[[4., 5.]], [[6., 7.]]]
                             ], 2, [[4., 0.], [6., 2.]], "channels_first"))
  def testKmeansPlusPlusClusterCentroidsWithPerChannelClustering(
      self, weights, number_of_clusters, centroids, data_format):
    kmci = clustering_centroids.KmeansPlusPlusCentroidsInitialisation(
        np.array(weights, dtype="float32"),
        number_of_clusters,
        cluster_per_channel=True,
>>>>>>> a4d20bf1
        data_format=data_format)
    calc_centroids = K.batch_get_value([kmci.get_cluster_centroids()])[0]
    self.assertAllClose(centroids, calc_centroids)

  @parameterized.parameters(
<<<<<<< HEAD
      ([[[[0.0, 1.0]], [[2.0, 3.0]]], [[[4.0, 5.0]], [[6.0, 7.0]]]],
        2,
        [[0.197586, 6.01], [1.197586, 7.01]], "channels_last"),
        ([[[[0.0, 1.0]], [[2.0, 3.0]]], [[[4.0, 5.0]], [[6.0, 7.0]]]],
        2,
        [[0.163103, 5.01], [2.163104, 7.01]], "channels_first"))
  def testDensityBasedClusterCentroidsWithPerChannelClustering(
      self, weights, number_of_clusters, centroids, data_format):
    dbci = clustering_centroids.DensityBasedCentroidsInitialisation(
        np.array(weights, dtype='float32'),
        number_of_clusters, cluster_per_channel=True,
=======
      ([[[[0.0, 1.0]], [[2.0, 3.0]]], [[[4.0, 5.0]], [[6.0, 7.0]]]
       ], 2, [[0.197586, 6.01], [1.197586, 7.01]], "channels_last"),
      ([[[[0.0, 1.0]], [[2.0, 3.0]]], [[[4.0, 5.0]], [[6.0, 7.0]]]
       ], 2, [[0.163103, 5.01], [2.163104, 7.01]], "channels_first"))
  def testDensityBasedClusterCentroidsWithPerChannelClustering(
      self, weights, number_of_clusters, centroids, data_format):
    dbci = clustering_centroids.DensityBasedCentroidsInitialisation(
        np.array(weights, dtype="float32"),
        number_of_clusters,
        cluster_per_channel=True,
>>>>>>> a4d20bf1
        data_format=data_format)
    calc_centroids = K.batch_get_value([dbci.get_cluster_centroids()])[0]
    self.assertAllClose(centroids, calc_centroids)

<<<<<<< HEAD
  @parameterized.parameters(
      ([[[[0., 1.]], [[2., 3.]]], [[[4., 5.]], [[6., 7.]]]],
        2,
        [[0., 6.], [1., 7.]], "channels_last"),
        ([[[[0., 1.]], [[2., 3.]]], [[[4., 5.]], [[6., 7.]]]],
        2,
        [[0., 5.], [2., 7.]], "channels_first"))
=======
  @parameterized.parameters(([[[[0., 1.]], [[2., 3.]]], [[[4., 5.]], [[6., 7.]]]
                             ], 2, [[0., 6.], [1., 7.]], "channels_last"),
                            ([[[[0., 1.]], [[2., 3.]]], [[[4., 5.]], [[6., 7.]]]
                             ], 2, [[0., 5.], [2., 7.]], "channels_first"))
>>>>>>> a4d20bf1
  def testLinearClusterCentroidsWithPerChannelClustering(
      self, weights, number_of_clusters, centroids, data_format):
    dbci = clustering_centroids.LinearCentroidsInitialisation(
        np.array(weights, dtype="float32"),
        number_of_clusters, cluster_per_channel=True,
        data_format=data_format)
    calc_centroids = K.batch_get_value([dbci.get_cluster_centroids()])[0]
    self.assertAllClose(centroids, calc_centroids)

if __name__ == "__main__":
  tf.test.main()<|MERGE_RESOLUTION|>--- conflicted
+++ resolved
@@ -218,20 +218,6 @@
     calc_centroids = K.batch_get_value([kmci.get_cluster_centroids()])[0]
     self.assertSequenceAlmostEqual(centroids, calc_centroids, places=4)
 
-<<<<<<< HEAD
-  @parameterized.parameters(
-      ([[[[0., 1.]], [[2., 3.]]], [[[4., 5.]], [[6., 7.]]]],
-        2,
-        [[4., 0.], [5., 1.]], "channels_last"),
-        ([[[[0., 1.]], [[2., 3.]]], [[[4., 5.]], [[6., 7.]]]],
-        2,
-        [[4., 0.], [6., 2.]], "channels_first"))
-  def testKmeansPlusPlusClusterCentroidsWithPerChannelClustering(
-      self, weights, number_of_clusters, centroids, data_format):
-    kmci = clustering_centroids.KmeansPlusPlusCentroidsInitialisation(
-        np.array(weights, dtype='float32'),
-        number_of_clusters, cluster_per_channel=True,
-=======
   @parameterized.parameters(([[[[0., 1.]], [[2., 3.]]], [[[4., 5.]], [[6., 7.]]]
                              ], 2, [[4., 0.], [5., 1.]], "channels_last"),
                             ([[[[0., 1.]], [[2., 3.]]], [[[4., 5.]], [[6., 7.]]]
@@ -242,25 +228,11 @@
         np.array(weights, dtype="float32"),
         number_of_clusters,
         cluster_per_channel=True,
->>>>>>> a4d20bf1
         data_format=data_format)
     calc_centroids = K.batch_get_value([kmci.get_cluster_centroids()])[0]
     self.assertAllClose(centroids, calc_centroids)
 
   @parameterized.parameters(
-<<<<<<< HEAD
-      ([[[[0.0, 1.0]], [[2.0, 3.0]]], [[[4.0, 5.0]], [[6.0, 7.0]]]],
-        2,
-        [[0.197586, 6.01], [1.197586, 7.01]], "channels_last"),
-        ([[[[0.0, 1.0]], [[2.0, 3.0]]], [[[4.0, 5.0]], [[6.0, 7.0]]]],
-        2,
-        [[0.163103, 5.01], [2.163104, 7.01]], "channels_first"))
-  def testDensityBasedClusterCentroidsWithPerChannelClustering(
-      self, weights, number_of_clusters, centroids, data_format):
-    dbci = clustering_centroids.DensityBasedCentroidsInitialisation(
-        np.array(weights, dtype='float32'),
-        number_of_clusters, cluster_per_channel=True,
-=======
       ([[[[0.0, 1.0]], [[2.0, 3.0]]], [[[4.0, 5.0]], [[6.0, 7.0]]]
        ], 2, [[0.197586, 6.01], [1.197586, 7.01]], "channels_last"),
       ([[[[0.0, 1.0]], [[2.0, 3.0]]], [[[4.0, 5.0]], [[6.0, 7.0]]]
@@ -271,25 +243,14 @@
         np.array(weights, dtype="float32"),
         number_of_clusters,
         cluster_per_channel=True,
->>>>>>> a4d20bf1
         data_format=data_format)
     calc_centroids = K.batch_get_value([dbci.get_cluster_centroids()])[0]
     self.assertAllClose(centroids, calc_centroids)
 
-<<<<<<< HEAD
-  @parameterized.parameters(
-      ([[[[0., 1.]], [[2., 3.]]], [[[4., 5.]], [[6., 7.]]]],
-        2,
-        [[0., 6.], [1., 7.]], "channels_last"),
-        ([[[[0., 1.]], [[2., 3.]]], [[[4., 5.]], [[6., 7.]]]],
-        2,
-        [[0., 5.], [2., 7.]], "channels_first"))
-=======
   @parameterized.parameters(([[[[0., 1.]], [[2., 3.]]], [[[4., 5.]], [[6., 7.]]]
                              ], 2, [[0., 6.], [1., 7.]], "channels_last"),
                             ([[[[0., 1.]], [[2., 3.]]], [[[4., 5.]], [[6., 7.]]]
                              ], 2, [[0., 5.], [2., 7.]], "channels_first"))
->>>>>>> a4d20bf1
   def testLinearClusterCentroidsWithPerChannelClustering(
       self, weights, number_of_clusters, centroids, data_format):
     dbci = clustering_centroids.LinearCentroidsInitialisation(
