--- conflicted
+++ resolved
@@ -14,13 +14,8 @@
 # ==============================================================================
 """Distributed clustering test."""
 
-<<<<<<< HEAD
 import unittest
 import itertools
-=======
-import itertools
-
->>>>>>> e9c1d333
 from absl.testing import parameterized
 import numpy as np
 import tensorflow as tf
@@ -52,25 +47,9 @@
     }
   ]
 
-def _clustering_strategies():
-  return [
-      {
-          'number_of_clusters': 2,
-          'cluster_centroids_init': CentroidInitialization.LINEAR,
-          'preserve_sparsity': False
-      },
-      {
-          'number_of_clusters': 3,
-          'cluster_centroids_init': CentroidInitialization.KMEANS_PLUS_PLUS,
-          'preserve_sparsity': True
-      }
-  ]
-
-
 class ClusterDistributedTest(tf.test.TestCase, parameterized.TestCase):
   """Distributed tests for clustering."""
 
-<<<<<<< HEAD
   def setUp(self):
         super(ClusterDistributedTest, self).setUp()
 
@@ -80,14 +59,6 @@
       _clustering_strategies()
     )
   )
-=======
-  @parameterized.parameters(
-      *itertools.product(
-          _distribution_strategies(),
-          _clustering_strategies()
-          )
-      )
->>>>>>> e9c1d333
   def testClusterSimpleDenseModel(self, distribution, clustering):
     """End-to-end test."""
     with distribution.scope():
@@ -110,11 +81,7 @@
     weights_as_list = stripped_model.layers[0].kernel.numpy().reshape(
         -1,).tolist()
     unique_weights = set(weights_as_list)
-<<<<<<< HEAD
-    self.assertLessEqual(len(unique_weights), clustering["number_of_clusters"])
-=======
     self.assertLessEqual(len(unique_weights), clustering['number_of_clusters'])
->>>>>>> e9c1d333
 
   @parameterized.parameters(
       _distribution_strategies()
