--- conflicted
+++ resolved
@@ -23,11 +23,8 @@
 from tensorflow_model_optimization.python.core.clustering.keras import cluster
 from tensorflow_model_optimization.python.core.clustering.keras import cluster_config
 from tensorflow_model_optimization.python.core.clustering.keras import cluster_wrapper
-<<<<<<< HEAD
 from tensorflow_model_optimization.python.core.clustering.keras.experimental import cluster as experimental_cluster
-=======
 from tensorflow_model_optimization.python.core.keras import test_utils as keras_test_utils
->>>>>>> 3d03ad74
 
 keras = tf.keras
 CentroidInitialization = cluster_config.CentroidInitialization
@@ -54,7 +51,6 @@
   """Distributed tests for clustering."""
 
   def setUp(self):
-<<<<<<< HEAD
         super(ClusterDistributedTest, self).setUp()
 
   @parameterized.parameters(
@@ -64,16 +60,6 @@
     )
   )
   def testClusterSimpleDenseModel(self, distribution, clustering):
-=======
-    super(ClusterDistributedTest, self).setUp()
-    self.params = {
-        'number_of_clusters': 2,
-        'cluster_centroids_init': CentroidInitialization.LINEAR
-    }
-
-  @parameterized.parameters(_distribution_strategies())
-  def testClusterSimpleDenseModel(self, distribution):
->>>>>>> 3d03ad74
     """End-to-end test."""
     with distribution.scope():
       model = experimental_cluster.cluster_weights(
@@ -95,11 +81,7 @@
     weights_as_list = stripped_model.layers[0].kernel.numpy().reshape(
         -1,).tolist()
     unique_weights = set(weights_as_list)
-<<<<<<< HEAD
     self.assertLessEqual(len(unique_weights), clustering["number_of_clusters"])
-=======
-    self.assertLessEqual(len(unique_weights), self.params['number_of_clusters'])
->>>>>>> 3d03ad74
 
   @parameterized.parameters(
       _distribution_strategies()
@@ -113,14 +95,9 @@
       output_shape = (2, 8)
       l = cluster_wrapper.ClusterWeights(
           keras.layers.Dense(8, input_shape=input_shape),
-<<<<<<< HEAD
           number_of_clusters=2,
           cluster_centroids_init=CentroidInitialization.LINEAR
       )
-=======
-          number_of_clusters=self.params['number_of_clusters'],
-          cluster_centroids_init=self.params['cluster_centroids_init'])
->>>>>>> 3d03ad74
       l.build(input_shape)
 
       clusterable_weights = l.layer.get_clusterable_weights()
