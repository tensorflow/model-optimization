# Copyright 2019 The TensorFlow Authors. All Rights Reserved.
#
# Licensed under the Apache License, Version 2.0 (the "License");
# you may not use this file except in compliance with the License.
# You may obtain a copy of the License at
#
#     http://www.apache.org/licenses/LICENSE-2.0
#
# Unless required by applicable law or agreed to in writing, software
# distributed under the License is distributed on an "AS IS" BASIS,
# WITHOUT WARRANTIES OR CONDITIONS OF ANY KIND, either express or implied.
# See the License for the specific language governing permissions and
# limitations under the License.
# ==============================================================================
"""Tests for keras clustering registry API."""

from absl.testing import parameterized
import tensorflow as tf

from tensorflow_model_optimization.python.core.clustering.keras import clusterable_layer
from tensorflow_model_optimization.python.core.clustering.keras import clustering_registry
from tensorflow_model_optimization.python.core.clustering.keras.cluster_config import GradientAggregation

keras = tf.keras
k = keras.backend
layers = keras.layers

errors_impl = tf.errors
test = tf.test

ClusterRegistry = clustering_registry.ClusteringRegistry
ClusteringLookupRegistry = clustering_registry.ClusteringLookupRegistry


class ClusteringAlgorithmTest(tf.test.TestCase, parameterized.TestCase):
  """Unit tests for clustering lookup algorithms."""

  def _check_pull_values(self, clustering_algo, pulling_indices,
                         expected_output):
    pulling_indices = tf.convert_to_tensor(pulling_indices)

    clustered_weight = clustering_algo.get_clustered_weight(
        pulling_indices,
        original_weight=tf.zeros(pulling_indices.shape, dtype=tf.float32))
    self.assertAllEqual(clustered_weight, expected_output)

  def _check_gradients_clustered_weight(
      self,
      clustering_algo,
      weight,
      pulling_indices,
      expected_grad_centroids,
  ):
    pulling_indices = tf.convert_to_tensor(pulling_indices)
    cluster_centroids = clustering_algo.cluster_centroids

    with tf.GradientTape(persistent=True) as t:
      t.watch(weight)
      t.watch(cluster_centroids)

      out = clustering_algo.get_clustered_weight(
          pulling_indices, original_weight=weight)

    grad_original_weight = t.gradient(out, weight)
    grad_cluster_centroids = t.gradient(out, cluster_centroids)
    # Because of tf.gather, the grad will be of type tf.IndexedSlices
    # Convert it back to a tf.tensor
    grad_cluster_centroids = tf.convert_to_tensor(grad_cluster_centroids)

    # grad_original_weight with respect to out should always be 1s
    expected_grad_weight = tf.ones(shape=grad_original_weight.shape)

    self.assertAllEqual(grad_original_weight, expected_grad_weight)
    self.assertAllEqual(grad_cluster_centroids, expected_grad_centroids)

  @parameterized.parameters(
      (
          GradientAggregation.AVG,
          [[1, 1, 1, 1], [1, 0, 0, 0], [0, 1, 1, 0], [0, 0, 1, 0]],
          [1, 1],
      ),
      (
          GradientAggregation.SUM,
          [[1, 1, 1, 1], [1, 0, 0, 0], [0, 1, 1, 0], [0, 0, 1, 0]],
          [8, 8],
      ),
      (
          GradientAggregation.AVG,
          [[1, 1, 1, 1], [1, 1, 1, 0], [0, 1, 1, 0], [0, 0, 1, 0]],
          [1, 1],
      ),
      (
          GradientAggregation.AVG,
          [[1, 1, 1, 1], [1, 1, 1, 1], [1, 1, 1, 1], [1, 1, 1, 1]],
          [0, 1],
      ),
      (
          GradientAggregation.SUM,
          [[1, 1, 1, 1], [1, 1, 1, 1], [1, 1, 1, 1], [1, 1, 1, 1]],
          [0, 16],
      ),
  )
  def testDenseWeightsCAGrad(
      self,
      cluster_gradient_aggregation,
      pulling_indices,
      expected_grad_centroids,
  ):
    """Verifies that the gradients of DenseWeightsCA work as expected."""
    clustering_centroids = tf.Variable([-0.800450444, 0.864694357])
    weight = tf.constant(
        [[0.220442653, 0.854694366, 0.0328432359, 0.506857157],
        [0.0527950861, -0.659555554, -0.849919915, -0.54047],
        [-0.305815876, 0.0865516588, 0.659202456, -0.355699599],
        [-0.348868281, -0.662001, 0.6171574, -0.296582848]]
    )

    clustering_algo = clustering_registry.ClusteringAlgorithm(
        clustering_centroids, cluster_gradient_aggregation)

    self._check_gradients_clustered_weight(
        clustering_algo,
        weight,
        pulling_indices,
        expected_grad_centroids,
    )

  @parameterized.parameters(
      ([-1, 1], [[0, 0, 1], [1, 1, 1]], [[-1, -1, 1], [1, 1, 1]]),
      ([-1, 0, 1], [[1, 1, 1], [1, 1, 1]], [[0, 0, 0], [0, 0, 0]]),
      ([-1, 1], [0, 0, 0, 0, 1], [-1, -1, -1, -1, 1]),
      ([0, 1, 2, 3], [0, 1, 2, 3, 0, 1, 2, 3], [0, 1, 2, 3, 0, 1, 2, 3]),
  )
  def testClusteringAlgorithmPullIndices(self,
                                         clustering_centroids,
                                         pulling_indices,
                                         expected_output):
    """Verifies get_pull_indices works for dense layer and bias layer."""

    clustering_centroids = tf.Variable(clustering_centroids, dtype=tf.float32)
    clustering_algo = clustering_registry.ClusteringAlgorithm(
        clustering_centroids, GradientAggregation.SUM
    )
    self._check_pull_values(clustering_algo, pulling_indices, expected_output)


  @parameterized.parameters(
      (GradientAggregation.AVG, [[0, 0, 0], [1, 1, 1], [0, 0, 0]], [1, 1]),
      (GradientAggregation.SUM, [[0, 0, 0], [1, 1, 1], [0, 0, 0]], [6, 3]),
      (GradientAggregation.AVG, [[0, 0, 0], [0, 0, 0], [0, 0, 0]], [1, 0]),
      (GradientAggregation.SUM, [[0, 0, 0], [0, 0, 0], [0, 0, 0]], [9, 0]),
  )
  def testConvolutionalClusteringAlgorithmGrad(self,
                                               cluster_gradient_aggregation,
                                               pulling_indices,
                                               expected_grad_centroids):
    """Verifies that the gradients of convolutional layer work as expected."""

    clustering_centroids = tf.Variable([0.0, 3.0], dtype=tf.float32)
    weight = tf.constant([[0.1, 0.1, 0.1], [3.0, 3.0, 3.0], [0.2, 0.2, 0.2]])

    clustering_algo = clustering_registry.ClusteringAlgorithm(
        clustering_centroids, cluster_gradient_aggregation
    )
    self._check_gradients_clustered_weight(
        clustering_algo,
        weight,
        pulling_indices,
        expected_grad_centroids,
    )

  @parameterized.parameters(
      ([0, 3], [[[[0, 0, 0], [1, 1, 1], [0, 0, 0]]]], [[[[0, 0, 0], [3, 3, 3],
                                                         [0, 0, 0]]]]),
      ([0, 3, 5], [[[[0, 1, 2], [1, 1, 1], [2, 1, 0]]]
                  ], [[[[0, 3, 5], [3, 3, 3], [5, 3, 0]]]]),
  )
  def testConvolutionalWeightsCA(self, clustering_centroids, pulling_indices,
                                 expected_output):
    """Verifies that ClusteringAlgorithm works as expected."""
    clustering_centroids = tf.Variable(clustering_centroids, dtype=tf.float32)
    clustering_algo = clustering_registry.ClusteringAlgorithm(
        clustering_centroids, GradientAggregation.SUM
    )
    self._check_pull_values(clustering_algo, pulling_indices, expected_output)

  @parameterized.parameters(
      ("channels_last",
        [[1, 2], [3, 4], [5, 6]], # 3 channels and 2 cluster per channel
        # pulling indices has shape (2, 2, 1, 3)
        [[[[0, 1, 0]], [[0, 1, 1]]], [[[1, 0, 1]], [[0, 1, 0]]]],
        [[[[1, 4, 5]], [[1, 4, 6]]], [[[2, 3, 6]], [[1, 4, 5]]]]),
      ("channels_first",
        [[1, 2], [3, 4], [4, 5], [6, 7]], # 4 channels and 2 clusters per channel
        # pulling indices has shape (1, 4, 2, 2)
        [[[[0, 1], [1, 1]], [[0, 0], [0, 1]],
         [[1, 0], [0, 0]], [[1, 1], [0, 0]]]],
        [[[[1, 2], [2, 2]], [[3, 3], [3, 4]],
        [[5, 4], [4, 4]], [[7, 7], [6, 6]]]])
  )
  def testConvolutionalWeightsPerChannelCA(self,
                                           data_format,
                                           clustering_centroids,
                                           pulling_indices,
                                           expected_output):
    """Verifies that get_clustered_weight function works as expected."""
    clustering_centroids = tf.Variable(clustering_centroids, dtype=tf.float32)
    clustering_algo = clustering_registry.ClusteringAlgorithmPerChannel(
        clustering_centroids, GradientAggregation.SUM, data_format
    )
    # Note that clustered_weights has the same shape as pulling_indices,
    # because they are defined inside of the check function.
    self._check_pull_values(clustering_algo, pulling_indices, expected_output)

  @parameterized.parameters(
      ("channels_last",
        [[1, 2], [3, 4], [5, 6]], # 3 channels and 2 cluster per channel
        # weight has shape (2, 2, 1, 3)
        [[[[1.1, 3.2, 5.2]], [[2.0, 4.1, 5.2]]],
         [[[2.1, 2., 6.1]], [[1., 5., 5.]]]],
        # expected pulling indices
        [[[[0, 0, 0]], [[1, 1, 0]]], [[[1, 0, 1]], [[0, 1, 0]]]]),
      ("channels_first",
        # 4 channels and 2 clusters per channel
        [[1, 2], [3, 4], [4, 5], [6, 7]],
        # weight has shape (1, 4, 2, 2)
        [[[[0.1, 1.5], [2.0, 1.1]], [[0., 3.5], [4.4, 4.]],
         [[4.1, 4.2], [5.3, 6.]], [[7., 7.1], [6.1, 5.8]]]],
        # expected pulling indices
        [[[[0, 0], [1, 0]], [[0, 0], [1, 1]],
        [[0, 0], [1, 1]], [[1, 1], [0, 0]]]])
  )
  def testConvolutionalPullingIndicesPerChannelCA(self,
                                           data_format,
                                           clustering_centroids,
                                           weight,
                                           expected_output):
    """Verifies that get_pulling_indices function works as expected."""
    clustering_centroids = tf.Variable(clustering_centroids, dtype=tf.float32)
    clustering_algo = clustering_registry.ClusteringAlgorithmPerChannel(
        clustering_centroids, GradientAggregation.SUM, data_format
    )
    weight = tf.convert_to_tensor(weight)
    pulling_indices = clustering_algo.get_pulling_indices(weight)

    # check that pulling_indices has the same shape as weight
    self.assertEqual(pulling_indices.shape, weight.shape)
    self.assertAllEqual(pulling_indices, expected_output)

  @parameterized.parameters(
      (GradientAggregation.AVG,
       [[[[0, 0, 0]], [[1, 1, 0]]],
        [[[1, 0, 1]], [[0, 1, 0]]]],
       [[1, 1], [1, 1], [1, 1]]),
      (GradientAggregation.SUM,
       [[[[0, 0, 0]], [[1, 1, 0]]],
        [[[1, 0, 1]], [[0, 1, 0]]]],
       [[2, 2], [2, 2], [3, 1]])
      )
  def testConvolutionalPerChannelCAGradChannelsLast(self,
                                        cluster_gradient_aggregation,
                                        pulling_indices,
                                        expected_grad_centroids):
    """Verifies that the gradients of convolutional layer works."""

    clustering_centroids = tf.Variable([[1, 2], [3, 4], [5, 6]],
                                       dtype=tf.float32)
    weight = tf.constant([[[[1.1, 3.2, 5.2]], [[2.0, 4.1, 5.2]]],
         [[[2.1, 2., 6.1]], [[1., 5., 5.]]]])

    clustering_algo = clustering_registry.ClusteringAlgorithmPerChannel(
        clustering_centroids, cluster_gradient_aggregation, "channels_last"
    )
    self._check_gradients_clustered_weight(
        clustering_algo,
        weight,
        pulling_indices,
        expected_grad_centroids,
    )

  @parameterized.parameters(
      (GradientAggregation.AVG,
       [[[[0, 0], [1, 0]], [[0, 0], [1, 1]],
        [[0, 0], [1, 1]], [[1, 1], [0, 0]]]],
       [[1, 1], [1, 1], [1, 1], [1, 1]]),
      (GradientAggregation.SUM,
       [[[[0, 0], [1, 0]], [[0, 0], [1, 1]],
        [[0, 0], [1, 1]], [[1, 1], [0, 0]]]],
       [[3, 1], [2, 2], [2, 2], [2, 2]])
      )
  def testConvolutionalPerChannelCAGradChannelsFirst(self,
                                        cluster_gradient_aggregation,
                                        pulling_indices,
                                        expected_grad_centroids):
    """Verifies that the gradients of convolutional layer works."""

    clustering_centroids = tf.Variable([[1, 2], [3, 4], [4, 5], [6, 7]],
                                       dtype=tf.float32)
    weight = tf.constant([[[[0.1, 1.5], [2.0, 1.1]],
        [[0., 3.5], [4.4, 4.]], [[4.1, 4.2], [5.3, 6.]],
        [[7., 7.1], [6.1, 5.8]]]])

    clustering_algo = clustering_registry.ClusteringAlgorithmPerChannel(
        clustering_centroids, cluster_gradient_aggregation, "channels_first"
    )
    self._check_gradients_clustered_weight(
        clustering_algo,
        weight,
        pulling_indices,
        expected_grad_centroids,
    )

class CustomLayer(layers.Layer):
  """A custom non-clusterable layer class."""

  def __init__(self, units=10):
    super(CustomLayer, self).__init__()
    self.add_weight(shape=(1, units), initializer='uniform', name='kernel')

  def call(self, inputs):
    return tf.matmul(inputs, self.weights)


class KerasCustomLayerClusterableInvalid(keras.layers.Layer,
                                         clusterable_layer.ClusterableLayer):
  """Keras custom layer.

  Custom layer derived from ClusterableLayer provides implementation
  of the clustering algorithm.
  """

  def __init__(self, units=10):
    super(KerasCustomLayerClusterableInvalid, self).__init__()
    self.units = units

  def build(self, input_shape):
    self.w = self.add_weight(
        shape=(input_shape[-1], self.units),
        initializer='random_normal',
        trainable=True,
    )

  def get_clusterable_weights(self):
    return [('w', self.w)]

  def testKerasCustomLayerClusterableInvalid(self):
    """Verify get_clustering_impl() raises  error.

    Verify raises error when invoked with a keras custom layer derived from
    ClusterableLayer, but the function get_clustering_algorithm is not provided.
    """
    with self.assertRaises(ValueError):
      ClusteringLookupRegistry.get_clustering_impl(
          KerasCustomLayerClusterableInvalid(), 'w')

class ClusterRegistryTest(test.TestCase):
  """Unit tests for the ClusteringRegistry class."""

  class CustomLayerFromClusterableLayer(layers.Dense):
    """A custom layer class derived from a built-in clusterable layer."""
    pass

  class CustomLayerFromClusterableLayerNoWeights(layers.Reshape):
    """A custom layer class that does not have any weights.

    Derived from a built-in clusterable layer.
    """
    pass

  class MinimalRNNCell(keras.layers.Layer):
    """A minimal RNN cell implementation."""

    def __init__(self, units, **kwargs):
      self.units = units
      self.state_size = units
      super(ClusterRegistryTest.MinimalRNNCell, self).__init__(**kwargs)

    def build(self, input_shape):
      self.kernel = self.add_weight(
          shape=(input_shape[-1], self.units),
          initializer='uniform',
          name='kernel')
      self.recurrent_kernel = self.add_weight(
          shape=(self.units, self.units),
          initializer='uniform',
          name='recurrent_kernel')
      self.built = True

    def call(self, inputs, states):
      prev_output = states[0]
      h = k.dot(inputs, self.kernel)
      output = h + k.dot(prev_output, self.recurrent_kernel)
      return output, [output]

  class MinimalRNNCellClusterable(MinimalRNNCell,
                                  clusterable_layer.ClusterableLayer):
    """A clusterable minimal RNN cell implementation."""

    def get_clusterable_weights(self):
      return [('kernel', self.kernel),
              ('recurrent_kernel', self.recurrent_kernel)]

  def testSupportsKerasClusterableLayer(self):
    """ClusterRegistry should support a built-in clusterable layer."""
    self.assertTrue(ClusterRegistry.supports(layers.Dense(10)))

  def testSupportsKerasClusterableLayerAlias(self):
    """lusterRegistry should support a built-in clusterable layer alias."""
    # layers.Conv2D maps to layers.convolutional.Conv2D
    self.assertTrue(ClusterRegistry.supports(layers.Conv2D(10, 5)))

  def testSupportsKerasNonClusterableLayer(self):
    """ClusterRegistry should support a built-in non-clusterable layer."""
    # Dropout is a layer known to not be clusterable.
    self.assertTrue(ClusterRegistry.supports(layers.Dropout(0.5)))

  def testDoesNotSupportKerasUnsupportedLayer(self):
    """ClusterRegistry does not support an unknown built-in layer."""
    # ConvLSTM2D is a built-in keras layer but not supported.
    l = layers.ConvLSTM2D(2, (5, 5))
    # We need to build weights
    l.build(input_shape=(10, 10))
    self.assertFalse(ClusterRegistry.supports(l))

  def testSupportsKerasRNNLayers(self):
    """ClusterRegistry should support the expected built-in RNN layers."""
    self.assertTrue(ClusterRegistry.supports(layers.LSTM(10)))
    self.assertTrue(ClusterRegistry.supports(layers.GRU(10)))
    self.assertTrue(ClusterRegistry.supports(layers.SimpleRNN(10)))

  def testDoesNotSupportKerasRNNLayerUnknownCell(self):
    """ClusterRegistry does not support a custom non-clusterable RNN cell."""
    l = keras.layers.RNN(ClusterRegistryTest.MinimalRNNCell(32))
    # We need to build it to have weights
    l.build((10, 1))
    self.assertFalse(ClusterRegistry.supports(l))

  def testDoesNotSupportsKerasRNNLayerClusterableCell(self):
    """ClusterRegistry should not support a custom clusterable RNN cell."""
    self.assertFalse(
        ClusterRegistry.supports(
            keras.layers.RNN(
                ClusterRegistryTest.MinimalRNNCellClusterable(32))))

  def testDoesNotSupportCustomLayer(self):
    """ClusterRegistry does not support a custom non-clusterable layer."""
    self.assertFalse(ClusterRegistry.supports(CustomLayer(10)))

  def testDoesNotSupportCustomLayerInheritedFromClusterableLayer(self):
    """ClusterRegistry does not support a custom layer.

    When the layer is derived from a clusterable layer and has trainable
    weights.
    """
    custom_layer = ClusterRegistryTest.CustomLayerFromClusterableLayer(10)
    custom_layer.build(input_shape=(10, 10))
    self.assertFalse(ClusterRegistry.supports(custom_layer))

  def testSupportsCustomLayerInheritedFromClusterableLayerNoWeights(self):
    """ClusterRegistry should support a custom layer.

    When the layer is derived from a clusterable layer and does not have
    trainable weights.
    """
    custom_layer = (
        ClusterRegistryTest.CustomLayerFromClusterableLayerNoWeights((7, 1)))
    custom_layer.build(input_shape=(3, 4))
    self.assertTrue(ClusterRegistry.supports(custom_layer))

  def testMakeClusterableRaisesErrorForKerasUnsupportedLayer(self):
    """make_clusterable() cannot make layer clusterable.

    When the layer is an unsupported built-in layer.
    """
    l = layers.ConvLSTM2D(2, (5, 5))
    l.build(input_shape=(10, 10))
    with self.assertRaises(ValueError):
      ClusterRegistry.make_clusterable(l)

  def testMakeClusterableRaisesErrorForCustomLayer(self):
    """make_clusterable() cannot make layer clusterable.

    When the layer is a custom non-clusterable layer.
    """
    with self.assertRaises(ValueError):
      ClusterRegistry.make_clusterable(CustomLayer(10))

  def testMakeClusterableRaisesErrorForCustomLayerInheritedFromClusterableLayer(
      self):
    """make_clusterable() cannot make layer clusterable.

    When the layer is a non-clusterable layer derived from a clusterable
    layer.
    """
    l = ClusterRegistryTest.CustomLayerFromClusterableLayer(10)
    l.build(input_shape=(10, 10))
    with self.assertRaises(ValueError):
      ClusterRegistry.make_clusterable(l)

  def testMakeClusterableWorksOnKerasClusterableLayer(self):
    """make_clusterable() makes a built-in clusterable layer clusterable."""
    layer = layers.Dense(10)
    with self.assertRaises(AttributeError):
      layer.get_clusterable_weights()

    ClusterRegistry.make_clusterable(layer)
    # Required since build method sets up the layer weights.
    keras.Sequential([layer]).build(input_shape=(10, 1))

    self.assertEqual([('kernel', layer.kernel)],
                     layer.get_clusterable_weights())

  def testMakeClusterableWorksOnKerasNonClusterableLayer(self):
    """make_clusterable() makes a built-in non-clusterable layer clusterable."""
    layer = layers.Dropout(0.5)
    with self.assertRaises(AttributeError):
      layer.get_clusterable_weights()

    ClusterRegistry.make_clusterable(layer)

    self.assertEqual([], layer.get_clusterable_weights())

  def testMakeClusterableWorksOnKerasRNNLayer(self):
    """make_clusterable() makes a built-in RNN layer clusterable."""
    layer = layers.LSTM(10)
    with self.assertRaises(AttributeError):
      layer.get_clusterable_weights()

    ClusterRegistry.make_clusterable(layer)
    keras.Sequential([layer]).build(input_shape=(2, 3, 4))

    expected_weights = [('kernel/0', layer.cell.kernel),
                        ('recurrent_kernel/0', layer.cell.recurrent_kernel)]
    self.assertEqual(expected_weights, layer.get_clusterable_weights())

  def testMakeClusterableWorksOnKerasRNNLayerWithRNNCellsParams(self):
    """A built-in RNN layer with built-in RNN cells is clusterable."""
    cell1 = layers.LSTMCell(10)
    cell2 = layers.GRUCell(5)
    cell_list = tf.keras.layers.StackedRNNCells([cell1, cell2])

    layer = layers.RNN(cell_list)
    with self.assertRaises(AttributeError):
      layer.get_clusterable_weights()

    ClusterRegistry.make_clusterable(layer)
    keras.Sequential([layer]).build(input_shape=(2, 3, 4))

    expected_weights = [('kernel/0', layer.cell.cells[0].kernel),
                        ('recurrent_kernel/0',
                         layer.cell.cells[0].recurrent_kernel)]
    self.assertEqual(expected_weights[0], layer.get_clusterable_weights()[0])

    ClusterRegistry.make_clusterable(layer)
    keras.Sequential([layer]).build(input_shape=(2, 3, 4))

    expected_weights = [('kernel/0', layer.cell.cells[0].kernel),
                        ('recurrent_kernel/0',
                         layer.cell.cells[0].recurrent_kernel)]
    self.assertEqual(expected_weights[0], layer.get_clusterable_weights()[0])

  def testMakeClusterableWorksOnKerasBidirectionalLayerWithLSTM(self):
    """Test bidirectional wrapper with LSTM layer.

    Verifies that make_clusterable() works as expected on a Bidirectional
    wrapper with a LSTM layer
    """
    layer = tf.keras.layers.Bidirectional(layers.LSTM(10))
    with self.assertRaises(AttributeError):
      layer.get_clusterable_weights()

    ClusterRegistry.make_clusterable(layer)
    keras.Sequential([layer]).build(input_shape=(2, 3, 4))

    expected_weights = [('kernel/0', layer.forward_layer.cell.kernel),
                        ('recurrent_kernel/0',
                         layer.forward_layer.cell.recurrent_kernel)]
    self.assertEqual(expected_weights[0], layer.get_clusterable_weights()[0])

  def testMakeClusterableRaisesErroronRNNLayerWithClusterableCell(self):
    """
    Verifies that make_clusterable() works as expected on a built-in
    RNN layer with a custom clusterable RNN cell.
    """
    cell1 = layers.LSTMCell(10)
<<<<<<< HEAD
    cell2 = keras.experimental.PeepholeLSTMCell(10)
    layer = layers.RNN([cell1, cell2])

    with self.assertRaises(AttributeError):
      layer.get_clusterable_weights()

    ClusterRegistry.make_clusterable(layer)
    keras.Sequential([layer]).build(input_shape=(2, 3, 4))

    expected_weights = [('kernel/0', layer.cell.cells[0].kernel),
                        ('recurrent_kernel/0',
                         layer.cell.cells[0].recurrent_kernel)]
    self.assertEqual(expected_weights[0], layer.get_clusterable_weights()[0])

    expected_weights = [('kernel/0', layer.cell.cells[0].kernel),
                        ('recurrent_kernel/0',
                         layer.cell.cells[0].recurrent_kernel)]
    self.assertEqual(expected_weights[0], layer.get_clusterable_weights()[0])

  def testMakeClusterableRaisesErroronRNNLayerWithClusterableCell(self):
    """
    Verifies that make_clusterable() works as expected on a built-in
    RNN layer with a custom clusterable RNN cell.
    """
    cell1 = layers.LSTMCell(10)
=======
>>>>>>> 94608e7d
    cell2 = ClusterRegistryTest.MinimalRNNCellClusterable(5)
    layer = layers.RNN([cell1, cell2])

    with self.assertRaises(AttributeError):
      layer.get_clusterable_weights()

    with self.assertRaises(ValueError):
      ClusterRegistry.make_clusterable(layer)

  def testMakeClusterableRaisesErrorOnRNNLayersUnsupportedCell(self):
    """Verifies that make_clusterable() raises an exception.
    When invoked with a built-in RNN layer that contains a non-clusterable
    custom RNN cell.
    """
    cell1 = layers.LSTMCell(10)
    cell2 = ClusterRegistryTest.MinimalRNNCell(5)
    layer = layers.RNN([cell1, cell2])
    layer.build(input_shape=(10, 1))

    with self.assertRaises(ValueError):
      ClusterRegistry.make_clusterable(layer)

  def testSupportsMultiHeadAttentionLayer(self):
    """Verifies that ClusterRegistry supports a MultiHeadAttention layer."""
    layer = tf.keras.layers.MultiHeadAttention(num_heads=2, key_dim=2)
    self.assertTrue(ClusterRegistry.supports(layer))
    ClusterRegistry.make_clusterable(layer)

if __name__ == '__main__':
  test.main()<|MERGE_RESOLUTION|>--- conflicted
+++ resolved
@@ -583,34 +583,6 @@
     RNN layer with a custom clusterable RNN cell.
     """
     cell1 = layers.LSTMCell(10)
-<<<<<<< HEAD
-    cell2 = keras.experimental.PeepholeLSTMCell(10)
-    layer = layers.RNN([cell1, cell2])
-
-    with self.assertRaises(AttributeError):
-      layer.get_clusterable_weights()
-
-    ClusterRegistry.make_clusterable(layer)
-    keras.Sequential([layer]).build(input_shape=(2, 3, 4))
-
-    expected_weights = [('kernel/0', layer.cell.cells[0].kernel),
-                        ('recurrent_kernel/0',
-                         layer.cell.cells[0].recurrent_kernel)]
-    self.assertEqual(expected_weights[0], layer.get_clusterable_weights()[0])
-
-    expected_weights = [('kernel/0', layer.cell.cells[0].kernel),
-                        ('recurrent_kernel/0',
-                         layer.cell.cells[0].recurrent_kernel)]
-    self.assertEqual(expected_weights[0], layer.get_clusterable_weights()[0])
-
-  def testMakeClusterableRaisesErroronRNNLayerWithClusterableCell(self):
-    """
-    Verifies that make_clusterable() works as expected on a built-in
-    RNN layer with a custom clusterable RNN cell.
-    """
-    cell1 = layers.LSTMCell(10)
-=======
->>>>>>> 94608e7d
     cell2 = ClusterRegistryTest.MinimalRNNCellClusterable(5)
     layer = layers.RNN([cell1, cell2])
 
