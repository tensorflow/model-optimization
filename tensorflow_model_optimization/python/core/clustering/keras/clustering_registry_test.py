--- conflicted
+++ resolved
@@ -311,19 +311,11 @@
     self.assertFalse(ClusterRegistry.supports(l))
 
   def testDoesNotSupportsKerasRNNLayerClusterableCell(self):
-<<<<<<< HEAD
-    """
-    Verifies that ClusterRegistry doesn't support a custom clusterable RNN cell.
-    """
-    self.assertFalse(ClusterRegistry.supports(
-        keras.layers.RNN(ClusterRegistryTest.MinimalRNNCellClusterable(32))))
-=======
     """ClusterRegistry should not support a custom clusterable RNN cell."""
     self.assertFalse(
         ClusterRegistry.supports(
             keras.layers.RNN(
                 ClusterRegistryTest.MinimalRNNCellClusterable(32))))
->>>>>>> ef61c01c
 
   def testDoesNotSupportCustomLayer(self):
     """ClusterRegistry does not support a custom non-clusterable layer."""
@@ -417,23 +409,11 @@
     self.assertEqual(expected_weights, layer.get_clusterable_weights())
 
   def testMakeClusterableWorksOnKerasRNNLayerWithRNNCellsParams(self):
-<<<<<<< HEAD
-    """
-    Verifies that make_clusterable() works as expected on a built-in
-    RNN layer with built-in RNN cells.
-    """
-    cell1 = layers.LSTMCell(10)
-    cell2 = layers.GRUCell(5)
-    cell_list = tf.keras.layers.StackedRNNCells(
-          [cell1, cell2]
-        )
-=======
     """A built-in RNN layer with built-in RNN cells is clusterable."""
     cell1 = layers.LSTMCell(10)
     cell2 = layers.GRUCell(5)
     cell_list = tf.keras.layers.StackedRNNCells([cell1, cell2])
 
->>>>>>> ef61c01c
     layer = layers.RNN(cell_list)
     with self.assertRaises(AttributeError):
       layer.get_clusterable_weights()
@@ -447,24 +427,14 @@
     self.assertEqual(expected_weights[0], layer.get_clusterable_weights()[0])
 
   def testMakeClusterableWorksOnKerasStackedRNNLayerWithPeepholeLSTMCell(self):
-<<<<<<< HEAD
-    """
-=======
     """Test stacked RNN layer with peephole LSTM cell.
 
->>>>>>> ef61c01c
     Verifies that make_clusterable() works as expected on a built-in
     RNN layer with a PeepholeLSTMCell
     """
     cell1 = layers.LSTMCell(10)
     cell2 = keras.experimental.PeepholeLSTMCell(10)
-<<<<<<< HEAD
-    cell_list = tf.keras.layers.StackedRNNCells(
-          [cell1, cell2]
-        )
-=======
     cell_list = tf.keras.layers.StackedRNNCells([cell1, cell2])
->>>>>>> ef61c01c
     layer = layers.RNN(cell_list)
     with self.assertRaises(AttributeError):
       layer.get_clusterable_weights()
@@ -478,12 +448,8 @@
     self.assertEqual(expected_weights[0], layer.get_clusterable_weights()[0])
 
   def testMakeClusterableWorksOnKerasBidirectionalLayerWithLSTM(self):
-<<<<<<< HEAD
-    """
-=======
     """Test bidirectional wrapper with LSTM layer.
 
->>>>>>> ef61c01c
     Verifies that make_clusterable() works as expected on a Bidirectional
     wrapper with a LSTM layer
     """
@@ -500,12 +466,8 @@
     self.assertEqual(expected_weights[0], layer.get_clusterable_weights()[0])
 
   def testMakeClusterableWorksOnRNNLayerWithPeepholeLSTMCell(self):
-<<<<<<< HEAD
-    """
-=======
     """Test RNN with peephole LSTM cell.
 
->>>>>>> ef61c01c
     Verifies that make_clusterable() works as expected on a built-in
     RNN layer with a PeepholeLSTMCell
     """
@@ -518,14 +480,11 @@
 
     ClusterRegistry.make_clusterable(layer)
     keras.Sequential([layer]).build(input_shape=(2, 3, 4))
-<<<<<<< HEAD
-=======
 
     expected_weights = [('kernel/0', layer.cell.cells[0].kernel),
                         ('recurrent_kernel/0',
                          layer.cell.cells[0].recurrent_kernel)]
     self.assertEqual(expected_weights[0], layer.get_clusterable_weights()[0])
->>>>>>> ef61c01c
 
     expected_weights = [('kernel/0', layer.cell.cells[0].kernel),
                         ('recurrent_kernel/0',
