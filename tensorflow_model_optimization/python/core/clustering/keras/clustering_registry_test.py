--- conflicted
+++ resolved
@@ -186,15 +186,6 @@
 
   @parameterized.parameters(
       ([[0., 1, 2], [3, 4, 5]],
-<<<<<<< HEAD
-      [[[[0], [0]], [[0], [1]]],
-       [[[0], [2]], [[1], [0]]]],
-      [[[[0], [0]], [[0], [0]]],
-       [[[0], [0]], [[1], [1]]]]
-      )
-  )
-  def testConvolutionalWeightsPerChannelCA(self, clustering_centroids, pulling_indices,
-=======
        [[[[0], [0]], [[0], [1]]],
         [[[0], [2]], [[1], [0]]]],
        [[[[0], [0]], [[0], [0]]],
@@ -202,7 +193,6 @@
   def testConvolutionalWeightsPerChannelCA(self,
                                            clustering_centroids,
                                            pulling_indices,
->>>>>>> a4d20bf1
                                            expected_output):
     """Verifies that PerChannelCA works as expected."""
     clustering_centroids = tf.Variable(clustering_centroids, dtype=tf.float32)
@@ -214,38 +204,21 @@
   @parameterized.parameters(
       (GradientAggregation.AVG,
        [[[[0], [0]], [[0], [1]]],
-<<<<<<< HEAD
-       [[[0], [2]], [[1], [0]]]], [[1, 1, 0], [1, 1, 1]]),
-      (GradientAggregation.SUM,
-       [[[[0], [0]], [[0], [1]]],
-       [[[0], [2]], [[1], [0]]]], [[3, 1, 0], [2, 1, 1]])
-  )
-=======
         [[[0], [2]], [[1], [0]]]], [[1, 1, 0], [1, 1, 1]]),
       (GradientAggregation.SUM,
        [[[[0], [0]], [[0], [1]]],
         [[[0], [2]], [[1], [0]]]], [[3, 1, 0], [2, 1, 1]])
       )
->>>>>>> a4d20bf1
   def testConvolutionalPerChannelCAGrad(self,
                                         cluster_gradient_aggregation,
                                         pulling_indices,
                                         expected_grad_centroids):
-<<<<<<< HEAD
-    """Verifies that the gradients of convolutional layer work as expected
-    when using per-channel clustering algorithm."""
-
-    clustering_centroids = tf.Variable([[0., 1, 2], [3, 4, 5]], dtype=tf.float32)
-    weight = tf.constant([[[[0.1, 3.0]], [[0.2, 0.1]]],
-                         [[[0.1, 3.0]], [[0.2, 0.1]]]])
-=======
     """Verifies that the gradients of convolutional layer work as expected."""
 
     clustering_centroids = tf.Variable([[0., 1, 2], [3, 4, 5]],
                                        dtype=tf.float32)
     weight = tf.constant([[[[0.1, 3.0]], [[0.2, 0.1]]],
                           [[[0.1, 3.0]], [[0.2, 0.1]]]])
->>>>>>> a4d20bf1
 
     clustering_algo = clustering_registry.PerChannelCA(
         clustering_centroids, cluster_gradient_aggregation
