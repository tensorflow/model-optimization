# Copyright 2019 The TensorFlow Authors. All Rights Reserved.
#
# Licensed under the Apache License, Version 2.0 (the "License");
# you may not use this file except in compliance with the License.
# You may obtain a copy of the License at
#
#     http://www.apache.org/licenses/LICENSE-2.0
#
# Unless required by applicable law or agreed to in writing, software
# distributed under the License is distributed on an "AS IS" BASIS,
# WITHOUT WARRANTIES OR CONDITIONS OF ANY KIND, either express or implied.
# See the License for the specific language governing permissions and
# limitations under the License.
# ==============================================================================
"""Tests for keras clustering registry API."""

from absl.testing import parameterized
import tensorflow as tf

from tensorflow_model_optimization.python.core.clustering.keras import clusterable_layer
from tensorflow_model_optimization.python.core.clustering.keras import clustering_registry
from tensorflow_model_optimization.python.core.clustering.keras.cluster_config import GradientAggregation

keras = tf.keras
k = keras.backend
layers = keras.layers

errors_impl = tf.errors
test = tf.test

ClusterRegistry = clustering_registry.ClusteringRegistry
ClusteringLookupRegistry = clustering_registry.ClusteringLookupRegistry


class ClusteringAlgorithmTest(tf.test.TestCase, parameterized.TestCase):
  """Unit tests for clustering lookup algorithms."""

  def _check_pull_values(self, clustering_algo, pulling_indices,
                         expected_output):
    pulling_indices = tf.convert_to_tensor(pulling_indices)

    clustered_weight = clustering_algo.get_clustered_weight(
        pulling_indices,
        original_weight=tf.zeros(pulling_indices.shape, dtype=tf.float32))
    self.assertAllEqual(clustered_weight, expected_output)

  def _check_gradients_clustered_weight(
      self,
      clustering_algo,
      weight,
      pulling_indices,
      expected_grad_centroids,
  ):
    pulling_indices = tf.convert_to_tensor(pulling_indices)
    cluster_centroids = clustering_algo.cluster_centroids

    with tf.GradientTape(persistent=True) as t:
      t.watch(weight)
      t.watch(cluster_centroids)

      out = clustering_algo.get_clustered_weight(
          pulling_indices, original_weight=weight)

    grad_original_weight = t.gradient(out, weight)
    grad_cluster_centroids = t.gradient(out, cluster_centroids)
    # Because of tf.gather, the grad will be of type tf.IndexedSlices
    # Convert it back to a tf.tensor
    grad_cluster_centroids = tf.convert_to_tensor(grad_cluster_centroids)

    # grad_original_weight with respect to out should always be 1s
    expected_grad_weight = tf.ones(shape=grad_original_weight.shape)

    self.assertAllEqual(grad_original_weight, expected_grad_weight)
    self.assertAllEqual(grad_cluster_centroids, expected_grad_centroids)

  @parameterized.parameters(
      (
          GradientAggregation.AVG,
          [[1, 1, 1, 1], [1, 0, 0, 0], [0, 1, 1, 0], [0, 0, 1, 0]],
          [1, 1],
      ),
      (
          GradientAggregation.SUM,
          [[1, 1, 1, 1], [1, 0, 0, 0], [0, 1, 1, 0], [0, 0, 1, 0]],
          [8, 8],
      ),
      (
          GradientAggregation.AVG,
          [[1, 1, 1, 1], [1, 1, 1, 0], [0, 1, 1, 0], [0, 0, 1, 0]],
          [1, 1],
      ),
      (
          GradientAggregation.AVG,
          [[1, 1, 1, 1], [1, 1, 1, 1], [1, 1, 1, 1], [1, 1, 1, 1]],
          [0, 1],
      ),
      (
          GradientAggregation.SUM,
          [[1, 1, 1, 1], [1, 1, 1, 1], [1, 1, 1, 1], [1, 1, 1, 1]],
          [0, 16],
      ),
  )
  def testDenseWeightsCAGrad(
      self,
      cluster_gradient_aggregation,
      pulling_indices,
      expected_grad_centroids,
  ):
    """Verifies that the gradients of DenseWeightsCA work as expected."""
    clustering_centroids = tf.Variable([-0.800450444, 0.864694357])
    weight = tf.constant(
        [[0.220442653, 0.854694366, 0.0328432359, 0.506857157],
<<<<<<< HEAD
        [0.0527950861, -0.659555554, -0.849919915, -0.54047],
        [-0.305815876, 0.0865516588, 0.659202456, -0.355699599],
        [-0.348868281, -0.662001, 0.6171574, -0.296582848]]
    )

    clustering_algo = clustering_registry.ClusteringAlgorithm(
        clustering_centroids, cluster_gradient_aggregation
    )
=======
         [0.0527950861, -0.659555554, -0.849919915, -0.54047],
         [-0.305815876, 0.0865516588, 0.659202456, -0.355699599],
         [-0.348868281, -0.662001, 0.6171574, -0.296582848]])

    clustering_algo = clustering_registry.DenseWeightsCA(
        clustering_centroids, cluster_gradient_aggregation)
>>>>>>> 3d03ad74
    self._check_gradients_clustered_weight(
        clustering_algo,
        weight,
        pulling_indices,
        expected_grad_centroids,
    )

  @parameterized.parameters(
      ([-1, 1], [[0, 0, 1], [1, 1, 1]], [[-1, -1, 1], [1, 1, 1]]),
      ([-1, 0, 1], [[1, 1, 1], [1, 1, 1]], [[0, 0, 0], [0, 0, 0]]),
<<<<<<< HEAD
      ([-1, 1], [0, 0, 0, 0, 1], [-1, -1, -1, -1, 1]),
      ([0, 1, 2, 3], [0, 1, 2, 3, 0, 1, 2, 3], [0, 1, 2, 3, 0, 1, 2, 3]),
  )
  def testClusteringAlgorithmPullIndices(self,
                                         clustering_centroids,
                                         pulling_indices,
                                         expected_output):
    """
    Verifies that get_pull_indices from ClusteringAlgorithm works as expected,
    for tensor layout as for dense layer or bias layer.
    """
    clustering_centroids = tf.Variable(clustering_centroids, dtype=tf.float32)
    clustering_algo = clustering_registry.ClusteringAlgorithm(
        clustering_centroids, GradientAggregation.SUM
    )
=======
  )
  def testDenseWeightsCA(self, clustering_centroids, pulling_indices,
                         expected_output):
    """Verifies that DenseWeightsCA works as expected."""
    clustering_centroids = tf.Variable(clustering_centroids, dtype=tf.float32)
    clustering_algo = clustering_registry.DenseWeightsCA(
        clustering_centroids, GradientAggregation.SUM)
    self._check_pull_values(clustering_algo, pulling_indices, expected_output)

  @parameterized.parameters(
      ([-1, 1], [0, 0, 0, 0, 1], [-1, -1, -1, -1, 1]),
      ([0, 1, 2, 3], [0, 1, 2, 3, 0, 1, 2, 3], [0, 1, 2, 3, 0, 1, 2, 3]),
  )
  def testBiasWeightsCA(self, clustering_centroids, pulling_indices,
                        expected_output):
    """Verifies that BiasWeightsCA works as expected."""
    clustering_centroids = tf.Variable(clustering_centroids, dtype=tf.float32)
    clustering_algo = clustering_registry.BiasWeightsCA(clustering_centroids,
                                                        GradientAggregation.SUM)
>>>>>>> 3d03ad74
    self._check_pull_values(clustering_algo, pulling_indices, expected_output)


  @parameterized.parameters(
      (GradientAggregation.AVG, [[0, 0, 0], [1, 1, 1], [0, 0, 0]], [1, 1]),
      (GradientAggregation.SUM, [[0, 0, 0], [1, 1, 1], [0, 0, 0]], [6, 3]),
      (GradientAggregation.AVG, [[0, 0, 0], [0, 0, 0], [0, 0, 0]], [1, 0]),
      (GradientAggregation.SUM, [[0, 0, 0], [0, 0, 0], [0, 0, 0]], [9, 0]),
  )
<<<<<<< HEAD
  def testConvolutionalClusteringAlgorithmGrad(self,
                                               cluster_gradient_aggregation,
                                               pulling_indices,
                                               expected_grad_centroids,
  ):
    """Verifies that the gradients of convolutional layer work as expected."""
=======
  def testConvolutionalWeightsCAGrad(
      self,
      cluster_gradient_aggregation,
      pulling_indices,
      expected_grad_centroids,
  ):
    """Tests that the gradients of ConvolutionalWeightsCA work as expected."""
>>>>>>> 3d03ad74
    clustering_centroids = tf.Variable([0.0, 3.0], dtype=tf.float32)
    weight = tf.constant([[0.1, 0.1, 0.1], [3.0, 3.0, 3.0], [0.2, 0.2, 0.2]])

<<<<<<< HEAD
    clustering_algo = clustering_registry.ClusteringAlgorithm(
        clustering_centroids, cluster_gradient_aggregation
    )
=======
    clustering_algo = clustering_registry.ConvolutionalWeightsCA(
        clustering_centroids, cluster_gradient_aggregation)
>>>>>>> 3d03ad74
    self._check_gradients_clustered_weight(
        clustering_algo,
        weight,
        pulling_indices,
        expected_grad_centroids,
    )

  @parameterized.parameters(
      ([0, 3], [[[[0, 0, 0], [1, 1, 1], [0, 0, 0]]]], [[[[0, 0, 0], [3, 3, 3],
                                                         [0, 0, 0]]]]),
      ([0, 3, 5], [[[[0, 1, 2], [1, 1, 1], [2, 1, 0]]]
                  ], [[[[0, 3, 5], [3, 3, 3], [5, 3, 0]]]]),
  )
  def testConvolutionalWeightsCA(self, clustering_centroids, pulling_indices,
                                 expected_output):
<<<<<<< HEAD
    """Verifies that ClusteringAlgorithm works as expected."""
    clustering_centroids = tf.Variable(clustering_centroids, dtype=tf.float32)
    clustering_algo = clustering_registry.ClusteringAlgorithm(
        clustering_centroids, GradientAggregation.SUM
    )
=======
    """Verifies that ConvolutionalWeightsCA works as expected."""
    clustering_centroids = tf.Variable(clustering_centroids, dtype=tf.float32)
    clustering_algo = clustering_registry.ConvolutionalWeightsCA(
        clustering_centroids, GradientAggregation.SUM)
>>>>>>> 3d03ad74
    self._check_pull_values(clustering_algo, pulling_indices, expected_output)


class CustomLayer(layers.Layer):
  """A custom non-clusterable layer class."""

  def __init__(self, units=10):
    super(CustomLayer, self).__init__()
    self.add_weight(shape=(1, units), initializer='uniform', name='kernel')

  def call(self, inputs):
    return tf.matmul(inputs, self.weights)

<<<<<<< HEAD
=======

class ClusteringLookupRegistryTest(test.TestCase, parameterized.TestCase):
  """Unit tests for the ClusteringLookupRegistry class."""

  def testLookupHasEverythingFromRegistry(self):
    """Verifies ClusteringLookup.

    Every layer that has non-empty ClusteringRegistry records is also presented
    in the ClusteringLookup.
    """
    for layer, clustering_record in ClusterRegistry._LAYERS_WEIGHTS_MAP.items():
      if not clustering_record:
        continue

      self.assertIn(layer, ClusteringLookupRegistry._LAYERS_RESHAPE_MAP)

      for cr in clustering_record:
        self.assertIn(cr, ClusteringLookupRegistry._LAYERS_RESHAPE_MAP[layer])

  def testGetClusteringImplFailsWithUnknonwClassUnknownWeight(self):
    """Verifies that get_clustering_impl() should raise an error.

    when invoked with an unsupported layer class and an unsupported weight
    name.
    """
    with self.assertRaises(ValueError):
      ClusteringLookupRegistry.get_clustering_impl(CustomLayer(),
                                                   'no_such_weight')

  def testGetClusteringImplFailsWithKnonwClassUnknownWeight(self):
    """Verifies that get_clustering_impl() should raise an error.

    when invoked with a supported layer class and an unsupported weight name.
    """
    with self.assertRaises(ValueError):
      ClusteringLookupRegistry.get_clustering_impl(
          layers.Dense(10), 'no_such_weight')

>>>>>>> 3d03ad74

class KerasCustomLayerClusterableInvalid(keras.layers.Layer,
                                         clusterable_layer.ClusterableLayer):
  """Keras custom layer.

  Custom layer derived from ClusterableLayer provides implementation
  of the clustering algorithm.
  """

  def __init__(self, units=10):
    super(KerasCustomLayerClusterableInvalid, self).__init__()
    self.units = units

  def build(self, input_shape):
    self.w = self.add_weight(
        shape=(input_shape[-1], self.units),
        initializer='random_normal',
        trainable=True,
    )

  def get_clusterable_weights(self):
    return [('w', self.w)]

  def testKerasCustomLayerClusterableInvalid(self):
    """Verify get_clustering_impl() raises  error.

    Verify raises error when invoked with a keras custom layer derived from
    ClusterableLayer, but the function get_clustering_algorithm is not provided.
    """
    with self.assertRaises(ValueError):
      ClusteringLookupRegistry.get_clustering_impl(
          KerasCustomLayerClusterableInvalid(), 'w')

<<<<<<< HEAD
=======
  @parameterized.parameters(
      (layers.Conv2D, 'kernel', clustering_registry.ConvolutionalWeightsCA),
      (layers.Conv1D, 'kernel', clustering_registry.ConvolutionalWeightsCA),
      (layers.Conv2D, 'bias', clustering_registry.BiasWeightsCA),
      (layers.Conv1D, 'bias', clustering_registry.BiasWeightsCA),
  )
  def testReturnsResultsForKnownTypeKnownWeights(self, layer_type, weight,
                                                 expected):
    """get_clustering_impl returns the expected clustering lookup algorithm."""
    # layer_type is a class, thus constructing an object here
    self.assertIs(
        ClusteringLookupRegistry.get_clustering_impl(layer_type(32, 3), weight),
        expected)

  def testRegisterNewImplWorks(self):
    """Tests registering a custom clustering lookup algorithm."""

    class NewKernelCA(clustering_registry.AbstractClusteringAlgorithm):

      def get_pulling_indices(self, weight):
        return 1, 2, 3

    new_impl = {CustomLayer: {'new_kernel': NewKernelCA}}

    ClusteringLookupRegistry.register_new_implementation(new_impl)
    self.assertIs(
        ClusteringLookupRegistry.get_clustering_impl(CustomLayer(),
                                                     'new_kernel'), NewKernelCA)

  def testFailsIfNotADictIsGivenAsInput(self):
    """Registering a custom clustering lookup algorithm should fail.

    If the input provided is not a dict.
    """
    with self.assertRaises(TypeError):
      ClusteringLookupRegistry.register_new_implementation([1, 2, 3, 4])

  def testFailsIfNotADictIsGivenAsConcreteImplementation(self):
    """Registering a custom clustering lookup algorithm should fail.

    If the input provided for the concrete implementation is not a dict.
    """
    with self.assertRaises(TypeError):
      ClusteringLookupRegistry.register_new_implementation(
          {ClusteringLookupRegistry: [('new_kernel', lambda x: x)]})


>>>>>>> 3d03ad74
class ClusterRegistryTest(test.TestCase):
  """Unit tests for the ClusteringRegistry class."""

  class CustomLayerFromClusterableLayer(layers.Dense):
    """A custom layer class derived from a built-in clusterable layer."""
    pass

  class CustomLayerFromClusterableLayerNoWeights(layers.Reshape):
    """A custom layer class that does not have any weights.

    Derived from a built-in clusterable layer.
    """
    pass

  class MinimalRNNCell(keras.layers.Layer):
    """A minimal RNN cell implementation."""

    def __init__(self, units, **kwargs):
      self.units = units
      self.state_size = units
      super(ClusterRegistryTest.MinimalRNNCell, self).__init__(**kwargs)

    def build(self, input_shape):
      self.kernel = self.add_weight(
          shape=(input_shape[-1], self.units),
          initializer='uniform',
          name='kernel')
      self.recurrent_kernel = self.add_weight(
          shape=(self.units, self.units),
          initializer='uniform',
          name='recurrent_kernel')
      self.built = True

    def call(self, inputs, states):
      prev_output = states[0]
      h = k.dot(inputs, self.kernel)
      output = h + k.dot(prev_output, self.recurrent_kernel)
      return output, [output]

  class MinimalRNNCellClusterable(MinimalRNNCell,
                                  clusterable_layer.ClusterableLayer):
    """A clusterable minimal RNN cell implementation."""

    def get_clusterable_weights(self):
      return [('kernel', self.kernel),
              ('recurrent_kernel', self.recurrent_kernel)]

  def testSupportsKerasClusterableLayer(self):
    """ClusterRegistry should support a built-in clusterable layer."""
    self.assertTrue(ClusterRegistry.supports(layers.Dense(10)))

  def testSupportsKerasClusterableLayerAlias(self):
    """lusterRegistry should support a built-in clusterable layer alias."""
    # layers.Conv2D maps to layers.convolutional.Conv2D
    self.assertTrue(ClusterRegistry.supports(layers.Conv2D(10, 5)))

  def testSupportsKerasNonClusterableLayer(self):
    """ClusterRegistry should support a built-in non-clusterable layer."""
    # Dropout is a layer known to not be clusterable.
    self.assertTrue(ClusterRegistry.supports(layers.Dropout(0.5)))

  def testDoesNotSupportKerasUnsupportedLayer(self):
    """ClusterRegistry does not support an unknown built-in layer."""
    # ConvLSTM2D is a built-in keras layer but not supported.
    l = layers.ConvLSTM2D(2, (5, 5))
    # We need to build weights
    l.build(input_shape=(10, 10))
    self.assertFalse(ClusterRegistry.supports(l))

  def testSupportsKerasRNNLayers(self):
    """ClusterRegistry should support the expected built-in RNN layers."""
    self.assertTrue(ClusterRegistry.supports(layers.LSTM(10)))
    self.assertTrue(ClusterRegistry.supports(layers.GRU(10)))
    self.assertTrue(ClusterRegistry.supports(layers.SimpleRNN(10)))

  def testDoesNotSupportKerasRNNLayerUnknownCell(self):
    """ClusterRegistry does not support a custom non-clusterable RNN cell."""
    l = keras.layers.RNN(ClusterRegistryTest.MinimalRNNCell(32))
    # We need to build it to have weights
    l.build((10, 1))
    self.assertFalse(ClusterRegistry.supports(l))

<<<<<<< HEAD
  def testDoesnNotSupportsKerasRNNLayerClusterableCell(self):
    """
    Verifies that ClusterRegistry does not supports a custom clusterable RNN cell.
    """
    self.assertFalse(ClusterRegistry.supports(
        keras.layers.RNN(ClusterRegistryTest.MinimalRNNCellClusterable(32))))
=======
  def testSupportsKerasRNNLayerClusterableCell(self):
    """ClusterRegistry should support a custom clusterable RNN cell."""
    self.assertTrue(
        ClusterRegistry.supports(
            keras.layers.RNN(
                ClusterRegistryTest.MinimalRNNCellClusterable(32))))
>>>>>>> 3d03ad74

  def testDoesNotSupportCustomLayer(self):
    """ClusterRegistry does not support a custom non-clusterable layer."""
    self.assertFalse(ClusterRegistry.supports(CustomLayer(10)))

  def testDoesNotSupportCustomLayerInheritedFromClusterableLayer(self):
    """ClusterRegistry does not support a custom layer.

    When the layer is derived from a clusterable layer and has trainable
    weights.
    """
    custom_layer = ClusterRegistryTest.CustomLayerFromClusterableLayer(10)
    custom_layer.build(input_shape=(10, 10))
    self.assertFalse(ClusterRegistry.supports(custom_layer))

  def testSupportsCustomLayerInheritedFromClusterableLayerNoWeights(self):
    """ClusterRegistry should support a custom layer.

    When the layer is derived from a clusterable layer and does not have
    trainable weights.
    """
    custom_layer = (
        ClusterRegistryTest.CustomLayerFromClusterableLayerNoWeights((7, 1)))
    custom_layer.build(input_shape=(3, 4))
    self.assertTrue(ClusterRegistry.supports(custom_layer))

  def testMakeClusterableRaisesErrorForKerasUnsupportedLayer(self):
    """make_clusterable() cannot make layer clusterable.

    When the layer is an unsupported built-in layer.
    """
    l = layers.ConvLSTM2D(2, (5, 5))
    l.build(input_shape=(10, 10))
    with self.assertRaises(ValueError):
      ClusterRegistry.make_clusterable(l)

  def testMakeClusterableRaisesErrorForCustomLayer(self):
    """make_clusterable() cannot make layer clusterable.

    When the layer is a custom non-clusterable layer.
    """
    with self.assertRaises(ValueError):
      ClusterRegistry.make_clusterable(CustomLayer(10))

  def testMakeClusterableRaisesErrorForCustomLayerInheritedFromClusterableLayer(
      self):
    """make_clusterable() cannot make layer clusterable.

    When the layer is a non-clusterable layer derived from a clusterable
    layer.
    """
    l = ClusterRegistryTest.CustomLayerFromClusterableLayer(10)
    l.build(input_shape=(10, 10))
    with self.assertRaises(ValueError):
      ClusterRegistry.make_clusterable(l)

  def testMakeClusterableWorksOnKerasClusterableLayer(self):
    """make_clusterable() makes a built-in clusterable layer clusterable."""
    layer = layers.Dense(10)
    with self.assertRaises(AttributeError):
      layer.get_clusterable_weights()

    ClusterRegistry.make_clusterable(layer)
    # Required since build method sets up the layer weights.
    keras.Sequential([layer]).build(input_shape=(10, 1))

    self.assertEqual([('kernel', layer.kernel)],
                     layer.get_clusterable_weights())

  def testMakeClusterableWorksOnKerasNonClusterableLayer(self):
    """make_clusterable() makes a built-in non-clusterable layer clusterable."""
    layer = layers.Dropout(0.5)
    with self.assertRaises(AttributeError):
      layer.get_clusterable_weights()

    ClusterRegistry.make_clusterable(layer)

    self.assertEqual([], layer.get_clusterable_weights())

  def testMakeClusterableWorksOnKerasRNNLayer(self):
    """make_clusterable() makes a built-in RNN layer clusterable."""
    layer = layers.LSTM(10)
    with self.assertRaises(AttributeError):
      layer.get_clusterable_weights()

    ClusterRegistry.make_clusterable(layer)
    keras.Sequential([layer]).build(input_shape=(2, 3, 4))

    expected_weights = [('kernel', layer.cell.kernel),
                        ('recurrent_kernel', layer.cell.recurrent_kernel)]
    self.assertEqual(expected_weights, layer.get_clusterable_weights())

<<<<<<< HEAD
  def testMakeClusterableDoesNotWorksOnKerasRNNLayerWithRNNCellsParams(self):
    """
    Verifies that make_clusterable() does not works as expected on a built-in
    RNN layer with built-in RNN cells.
    """
=======
  def testMakeClusterableWorksOnKerasRNNLayerWithRNNCellsParams(self):
    """A built-in RNN layer with built-in RNN cells is clusterable."""
>>>>>>> 3d03ad74
    cell1 = layers.LSTMCell(10)
    cell2 = layers.GRUCell(5)
    layer = layers.RNN([cell1, cell2])
    with self.assertRaises(AttributeError):
      layer.get_clusterable_weights()

<<<<<<< HEAD
    with self.assertRaises(ValueError):
      ClusterRegistry.make_clusterable(layer)

  def testMakeClusterableDoesNotWorksOnKerasRNNLayerWithClusterableCell(self):
    """
    Verifies that make_clusterable() does not works as expected on a built-in
    RNN layer with a custom clusterable RNN cell.
    """
=======
    ClusterRegistry.make_clusterable(layer)
    keras.Sequential([layer]).build(input_shape=(2, 3, 4))

    expected_weights = [('kernel', cell1.kernel),
                        ('recurrent_kernel', cell1.recurrent_kernel),
                        ('kernel', cell2.kernel),
                        ('recurrent_kernel', cell2.recurrent_kernel)]
    self.assertEqual(expected_weights, layer.get_clusterable_weights())

  def testMakeClusterableWorksOnKerasRNNLayerWithClusterableCell(self):
    """A built-in RNN layer with custom clusterable RNN cell is clusterable."""
>>>>>>> 3d03ad74
    cell1 = layers.LSTMCell(10)
    cell2 = ClusterRegistryTest.MinimalRNNCellClusterable(5)
    layer = layers.RNN([cell1, cell2])

    with self.assertRaises(AttributeError):
      layer.get_clusterable_weights()

<<<<<<< HEAD
    with self.assertRaises(ValueError):
      ClusterRegistry.make_clusterable(layer)
=======
    ClusterRegistry.make_clusterable(layer)
    keras.Sequential([layer]).build(input_shape=(2, 3, 4))

    expected_weights = [('kernel', cell1.kernel),
                        ('recurrent_kernel', cell1.recurrent_kernel),
                        ('kernel', cell2.kernel),
                        ('recurrent_kernel', cell2.recurrent_kernel)]
    self.assertEqual(expected_weights, layer.get_clusterable_weights())
>>>>>>> 3d03ad74

  def testMakeClusterableRaisesErrorOnRNNLayersUnsupportedCell(self):
    """Verifies that make_clusterable() raises an exception.

    When invoked with a built-in RNN layer that contains a non-clusterable
    custom RNN cell.
    """
    l = ClusterRegistryTest.MinimalRNNCell(5)
    # we need to build weights
    l.build(input_shape=(10, 1))
    with self.assertRaises(ValueError):
      ClusterRegistry.make_clusterable(layers.RNN([layers.LSTMCell(10), l]))


if __name__ == '__main__':
  test.main()<|MERGE_RESOLUTION|>--- conflicted
+++ resolved
@@ -110,7 +110,6 @@
     clustering_centroids = tf.Variable([-0.800450444, 0.864694357])
     weight = tf.constant(
         [[0.220442653, 0.854694366, 0.0328432359, 0.506857157],
-<<<<<<< HEAD
         [0.0527950861, -0.659555554, -0.849919915, -0.54047],
         [-0.305815876, 0.0865516588, 0.659202456, -0.355699599],
         [-0.348868281, -0.662001, 0.6171574, -0.296582848]]
@@ -119,14 +118,6 @@
     clustering_algo = clustering_registry.ClusteringAlgorithm(
         clustering_centroids, cluster_gradient_aggregation
     )
-=======
-         [0.0527950861, -0.659555554, -0.849919915, -0.54047],
-         [-0.305815876, 0.0865516588, 0.659202456, -0.355699599],
-         [-0.348868281, -0.662001, 0.6171574, -0.296582848]])
-
-    clustering_algo = clustering_registry.DenseWeightsCA(
-        clustering_centroids, cluster_gradient_aggregation)
->>>>>>> 3d03ad74
     self._check_gradients_clustered_weight(
         clustering_algo,
         weight,
@@ -137,7 +128,6 @@
   @parameterized.parameters(
       ([-1, 1], [[0, 0, 1], [1, 1, 1]], [[-1, -1, 1], [1, 1, 1]]),
       ([-1, 0, 1], [[1, 1, 1], [1, 1, 1]], [[0, 0, 0], [0, 0, 0]]),
-<<<<<<< HEAD
       ([-1, 1], [0, 0, 0, 0, 1], [-1, -1, -1, -1, 1]),
       ([0, 1, 2, 3], [0, 1, 2, 3, 0, 1, 2, 3], [0, 1, 2, 3, 0, 1, 2, 3]),
   )
@@ -153,27 +143,6 @@
     clustering_algo = clustering_registry.ClusteringAlgorithm(
         clustering_centroids, GradientAggregation.SUM
     )
-=======
-  )
-  def testDenseWeightsCA(self, clustering_centroids, pulling_indices,
-                         expected_output):
-    """Verifies that DenseWeightsCA works as expected."""
-    clustering_centroids = tf.Variable(clustering_centroids, dtype=tf.float32)
-    clustering_algo = clustering_registry.DenseWeightsCA(
-        clustering_centroids, GradientAggregation.SUM)
-    self._check_pull_values(clustering_algo, pulling_indices, expected_output)
-
-  @parameterized.parameters(
-      ([-1, 1], [0, 0, 0, 0, 1], [-1, -1, -1, -1, 1]),
-      ([0, 1, 2, 3], [0, 1, 2, 3, 0, 1, 2, 3], [0, 1, 2, 3, 0, 1, 2, 3]),
-  )
-  def testBiasWeightsCA(self, clustering_centroids, pulling_indices,
-                        expected_output):
-    """Verifies that BiasWeightsCA works as expected."""
-    clustering_centroids = tf.Variable(clustering_centroids, dtype=tf.float32)
-    clustering_algo = clustering_registry.BiasWeightsCA(clustering_centroids,
-                                                        GradientAggregation.SUM)
->>>>>>> 3d03ad74
     self._check_pull_values(clustering_algo, pulling_indices, expected_output)
 
 
@@ -183,33 +152,18 @@
       (GradientAggregation.AVG, [[0, 0, 0], [0, 0, 0], [0, 0, 0]], [1, 0]),
       (GradientAggregation.SUM, [[0, 0, 0], [0, 0, 0], [0, 0, 0]], [9, 0]),
   )
-<<<<<<< HEAD
   def testConvolutionalClusteringAlgorithmGrad(self,
                                                cluster_gradient_aggregation,
                                                pulling_indices,
                                                expected_grad_centroids,
   ):
     """Verifies that the gradients of convolutional layer work as expected."""
-=======
-  def testConvolutionalWeightsCAGrad(
-      self,
-      cluster_gradient_aggregation,
-      pulling_indices,
-      expected_grad_centroids,
-  ):
-    """Tests that the gradients of ConvolutionalWeightsCA work as expected."""
->>>>>>> 3d03ad74
     clustering_centroids = tf.Variable([0.0, 3.0], dtype=tf.float32)
     weight = tf.constant([[0.1, 0.1, 0.1], [3.0, 3.0, 3.0], [0.2, 0.2, 0.2]])
 
-<<<<<<< HEAD
     clustering_algo = clustering_registry.ClusteringAlgorithm(
         clustering_centroids, cluster_gradient_aggregation
     )
-=======
-    clustering_algo = clustering_registry.ConvolutionalWeightsCA(
-        clustering_centroids, cluster_gradient_aggregation)
->>>>>>> 3d03ad74
     self._check_gradients_clustered_weight(
         clustering_algo,
         weight,
@@ -225,18 +179,11 @@
   )
   def testConvolutionalWeightsCA(self, clustering_centroids, pulling_indices,
                                  expected_output):
-<<<<<<< HEAD
     """Verifies that ClusteringAlgorithm works as expected."""
     clustering_centroids = tf.Variable(clustering_centroids, dtype=tf.float32)
     clustering_algo = clustering_registry.ClusteringAlgorithm(
         clustering_centroids, GradientAggregation.SUM
     )
-=======
-    """Verifies that ConvolutionalWeightsCA works as expected."""
-    clustering_centroids = tf.Variable(clustering_centroids, dtype=tf.float32)
-    clustering_algo = clustering_registry.ConvolutionalWeightsCA(
-        clustering_centroids, GradientAggregation.SUM)
->>>>>>> 3d03ad74
     self._check_pull_values(clustering_algo, pulling_indices, expected_output)
 
 
@@ -250,47 +197,6 @@
   def call(self, inputs):
     return tf.matmul(inputs, self.weights)
 
-<<<<<<< HEAD
-=======
-
-class ClusteringLookupRegistryTest(test.TestCase, parameterized.TestCase):
-  """Unit tests for the ClusteringLookupRegistry class."""
-
-  def testLookupHasEverythingFromRegistry(self):
-    """Verifies ClusteringLookup.
-
-    Every layer that has non-empty ClusteringRegistry records is also presented
-    in the ClusteringLookup.
-    """
-    for layer, clustering_record in ClusterRegistry._LAYERS_WEIGHTS_MAP.items():
-      if not clustering_record:
-        continue
-
-      self.assertIn(layer, ClusteringLookupRegistry._LAYERS_RESHAPE_MAP)
-
-      for cr in clustering_record:
-        self.assertIn(cr, ClusteringLookupRegistry._LAYERS_RESHAPE_MAP[layer])
-
-  def testGetClusteringImplFailsWithUnknonwClassUnknownWeight(self):
-    """Verifies that get_clustering_impl() should raise an error.
-
-    when invoked with an unsupported layer class and an unsupported weight
-    name.
-    """
-    with self.assertRaises(ValueError):
-      ClusteringLookupRegistry.get_clustering_impl(CustomLayer(),
-                                                   'no_such_weight')
-
-  def testGetClusteringImplFailsWithKnonwClassUnknownWeight(self):
-    """Verifies that get_clustering_impl() should raise an error.
-
-    when invoked with a supported layer class and an unsupported weight name.
-    """
-    with self.assertRaises(ValueError):
-      ClusteringLookupRegistry.get_clustering_impl(
-          layers.Dense(10), 'no_such_weight')
-
->>>>>>> 3d03ad74
 
 class KerasCustomLayerClusterableInvalid(keras.layers.Layer,
                                          clusterable_layer.ClusterableLayer):
@@ -324,56 +230,6 @@
       ClusteringLookupRegistry.get_clustering_impl(
           KerasCustomLayerClusterableInvalid(), 'w')
 
-<<<<<<< HEAD
-=======
-  @parameterized.parameters(
-      (layers.Conv2D, 'kernel', clustering_registry.ConvolutionalWeightsCA),
-      (layers.Conv1D, 'kernel', clustering_registry.ConvolutionalWeightsCA),
-      (layers.Conv2D, 'bias', clustering_registry.BiasWeightsCA),
-      (layers.Conv1D, 'bias', clustering_registry.BiasWeightsCA),
-  )
-  def testReturnsResultsForKnownTypeKnownWeights(self, layer_type, weight,
-                                                 expected):
-    """get_clustering_impl returns the expected clustering lookup algorithm."""
-    # layer_type is a class, thus constructing an object here
-    self.assertIs(
-        ClusteringLookupRegistry.get_clustering_impl(layer_type(32, 3), weight),
-        expected)
-
-  def testRegisterNewImplWorks(self):
-    """Tests registering a custom clustering lookup algorithm."""
-
-    class NewKernelCA(clustering_registry.AbstractClusteringAlgorithm):
-
-      def get_pulling_indices(self, weight):
-        return 1, 2, 3
-
-    new_impl = {CustomLayer: {'new_kernel': NewKernelCA}}
-
-    ClusteringLookupRegistry.register_new_implementation(new_impl)
-    self.assertIs(
-        ClusteringLookupRegistry.get_clustering_impl(CustomLayer(),
-                                                     'new_kernel'), NewKernelCA)
-
-  def testFailsIfNotADictIsGivenAsInput(self):
-    """Registering a custom clustering lookup algorithm should fail.
-
-    If the input provided is not a dict.
-    """
-    with self.assertRaises(TypeError):
-      ClusteringLookupRegistry.register_new_implementation([1, 2, 3, 4])
-
-  def testFailsIfNotADictIsGivenAsConcreteImplementation(self):
-    """Registering a custom clustering lookup algorithm should fail.
-
-    If the input provided for the concrete implementation is not a dict.
-    """
-    with self.assertRaises(TypeError):
-      ClusteringLookupRegistry.register_new_implementation(
-          {ClusteringLookupRegistry: [('new_kernel', lambda x: x)]})
-
-
->>>>>>> 3d03ad74
 class ClusterRegistryTest(test.TestCase):
   """Unit tests for the ClusteringRegistry class."""
 
@@ -456,21 +312,12 @@
     l.build((10, 1))
     self.assertFalse(ClusterRegistry.supports(l))
 
-<<<<<<< HEAD
   def testDoesnNotSupportsKerasRNNLayerClusterableCell(self):
     """
     Verifies that ClusterRegistry does not supports a custom clusterable RNN cell.
     """
     self.assertFalse(ClusterRegistry.supports(
         keras.layers.RNN(ClusterRegistryTest.MinimalRNNCellClusterable(32))))
-=======
-  def testSupportsKerasRNNLayerClusterableCell(self):
-    """ClusterRegistry should support a custom clusterable RNN cell."""
-    self.assertTrue(
-        ClusterRegistry.supports(
-            keras.layers.RNN(
-                ClusterRegistryTest.MinimalRNNCellClusterable(32))))
->>>>>>> 3d03ad74
 
   def testDoesNotSupportCustomLayer(self):
     """ClusterRegistry does not support a custom non-clusterable layer."""
@@ -563,23 +410,17 @@
                         ('recurrent_kernel', layer.cell.recurrent_kernel)]
     self.assertEqual(expected_weights, layer.get_clusterable_weights())
 
-<<<<<<< HEAD
   def testMakeClusterableDoesNotWorksOnKerasRNNLayerWithRNNCellsParams(self):
     """
     Verifies that make_clusterable() does not works as expected on a built-in
     RNN layer with built-in RNN cells.
     """
-=======
-  def testMakeClusterableWorksOnKerasRNNLayerWithRNNCellsParams(self):
-    """A built-in RNN layer with built-in RNN cells is clusterable."""
->>>>>>> 3d03ad74
     cell1 = layers.LSTMCell(10)
     cell2 = layers.GRUCell(5)
     layer = layers.RNN([cell1, cell2])
     with self.assertRaises(AttributeError):
       layer.get_clusterable_weights()
 
-<<<<<<< HEAD
     with self.assertRaises(ValueError):
       ClusterRegistry.make_clusterable(layer)
 
@@ -588,19 +429,6 @@
     Verifies that make_clusterable() does not works as expected on a built-in
     RNN layer with a custom clusterable RNN cell.
     """
-=======
-    ClusterRegistry.make_clusterable(layer)
-    keras.Sequential([layer]).build(input_shape=(2, 3, 4))
-
-    expected_weights = [('kernel', cell1.kernel),
-                        ('recurrent_kernel', cell1.recurrent_kernel),
-                        ('kernel', cell2.kernel),
-                        ('recurrent_kernel', cell2.recurrent_kernel)]
-    self.assertEqual(expected_weights, layer.get_clusterable_weights())
-
-  def testMakeClusterableWorksOnKerasRNNLayerWithClusterableCell(self):
-    """A built-in RNN layer with custom clusterable RNN cell is clusterable."""
->>>>>>> 3d03ad74
     cell1 = layers.LSTMCell(10)
     cell2 = ClusterRegistryTest.MinimalRNNCellClusterable(5)
     layer = layers.RNN([cell1, cell2])
@@ -608,19 +436,8 @@
     with self.assertRaises(AttributeError):
       layer.get_clusterable_weights()
 
-<<<<<<< HEAD
     with self.assertRaises(ValueError):
       ClusterRegistry.make_clusterable(layer)
-=======
-    ClusterRegistry.make_clusterable(layer)
-    keras.Sequential([layer]).build(input_shape=(2, 3, 4))
-
-    expected_weights = [('kernel', cell1.kernel),
-                        ('recurrent_kernel', cell1.recurrent_kernel),
-                        ('kernel', cell2.kernel),
-                        ('recurrent_kernel', cell2.recurrent_kernel)]
-    self.assertEqual(expected_weights, layer.get_clusterable_weights())
->>>>>>> 3d03ad74
 
   def testMakeClusterableRaisesErrorOnRNNLayersUnsupportedCell(self):
     """Verifies that make_clusterable() raises an exception.
