--- conflicted
+++ resolved
@@ -173,8 +173,4 @@
     if isinstance(layer, pruning_wrapper.PruneLowMagnitude):
       for weight in layer.layer.get_prunable_weights():
         test_case.assertAllClose(
-<<<<<<< HEAD
-            sparsity, _get_sparsity(tf.keras.backend.get_value(weight)), rtol=1e-4, atol=1e-4)
-=======
-            sparsity, _get_sparsity(tf.keras.backend.get_value(weight)), rtol=rtol, atol=atol)
->>>>>>> 28327c35
+            sparsity, _get_sparsity(tf.keras.backend.get_value(weight)), rtol=rtol, atol=atol)