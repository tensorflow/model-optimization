--- conflicted
+++ resolved
@@ -138,13 +138,9 @@
         None,
         # Sparsity math often returns values with small tolerances.
         lambda x: (True, 0.200000018),
-<<<<<<< HEAD
-        (1, 1), None, False)
-=======
         (1, 1),
         None,
         False)
->>>>>>> 156e96d2
 
     # input matrix is [ 1.0, 2.0, ..., 8.0, 9.0, 10.0 ]
     threshold, mask = p._update_mask(np.arange(1, 11))
@@ -275,32 +271,20 @@
   @parameterized.named_parameters(
       {
           "testcase_name": "_2d_2by4",
-<<<<<<< HEAD
-          "weights": [[0.74, 0.68], [-0.89, -0.45], [-1.68, 1.24], [0.31, -0.6]],
-=======
           "weights": [[0.74, 0.68], [-0.89, -0.45], [-1.68, 1.24], [0.31, -0.6]
                      ],
->>>>>>> 156e96d2
           "expected_mask": [[0.0, 1.0], [1.0, 0.0], [1.0, 1.0], [0.0, 0.0]],
       },
       {
           "testcase_name": "_4d_2by4",
-<<<<<<< HEAD
-          "weights": [[[[-0.36, -0.77], [-0.43, -0.18], [0.12, 1.36], [0.77, 0.96]]]],
-=======
           "weights": [[[[-0.36, -0.77], [-0.43, -0.18], [0.12, 1.36],
                         [0.77, 0.96]]]],
->>>>>>> 156e96d2
           "expected_mask": [[[[0.0, 0.0], [1.0, 0.0], [0.0, 1.0], [1.0, 1.0]]]],
       },
       {
           "testcase_name": "_4d_1by2",
-<<<<<<< HEAD
-          "weights": [[[[-0.36, -0.77], [-0.43, -0.18], [0.12, 1.36], [0.77, 0.96]]]],
-=======
           "weights": [[[[-0.36, -0.77], [-0.43, -0.18], [0.12, 1.36],
                         [0.77, 0.96]]]],
->>>>>>> 156e96d2
           "expected_mask": [[[[0.0, 1.0], [1.0, 0.0], [0.0, 1.0], [1.0, 0.0]]]],
           "m_by_n": (1, 2),
       },
@@ -324,10 +308,6 @@
     self.assertAllEqual(mask, expected_mask_ts)
 
   @parameterized.named_parameters(
-<<<<<<< HEAD
-    {"testcase_name": "_1d", "weights_shape": [4]},
-    {"testcase_name": "_3d", "weights_shape": [4, 4, 4]},
-=======
       {
           "testcase_name": "_1d",
           "weights_shape": [4]
@@ -336,17 +316,12 @@
           "testcase_name": "_3d",
           "weights_shape": [4, 4, 4]
       },
->>>>>>> 156e96d2
   )
   def testSparsityMbyNMaskingSimpleRaises(self, weights_shape):
     weights_ts = tf.ones(weights_shape)
 
     with self.assertRaises(ValueError):
       self._sparsity_m_by_n_masking(weights_ts)
-<<<<<<< HEAD
-=======
-
->>>>>>> 156e96d2
 
 if __name__ == "__main__":
   test.main()