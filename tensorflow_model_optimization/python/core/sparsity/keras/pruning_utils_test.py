--- conflicted
+++ resolved
@@ -87,10 +87,6 @@
 
 
 class GenerateMbyNMaskTest(tf.test.TestCase, parameterized.TestCase):
-<<<<<<< HEAD
-=======
-
->>>>>>> 156e96d2
   @parameterized.named_parameters(
       {
           "testcase_name": "wt_2x1_mbyn_2x4",
@@ -99,18 +95,6 @@
           "expected_mask": [[1], [1]],
       },
       {
-<<<<<<< HEAD
-            "testcase_name": "wt_2x3_mbyn_2x4",
-            "weights": [[-0.49, -0.66, 0.42], [0.31, 0.63, -1.63]],
-            "m_by_n": (2, 4),
-            "expected_mask": [[1, 1, 0], [0, 1, 1]],
-      },
-      {
-            "testcase_name": "wt_2x3_mbyn_1x2",
-            "weights": [[-0.49, -0.66, 0.42], [0.31, 0.63, -1.63]],
-            "m_by_n": (1, 2),
-            "expected_mask": [[0, 1, 1], [0, 1, 1]],
-=======
           "testcase_name": "wt_2x3_mbyn_2x4",
           "weights": [[-0.49, -0.66, 0.42], [0.31, 0.63, -1.63]],
           "m_by_n": (2, 4),
@@ -121,7 +105,6 @@
           "weights": [[-0.49, -0.66, 0.42], [0.31, 0.63, -1.63]],
           "m_by_n": (1, 2),
           "expected_mask": [[0, 1, 1], [0, 1, 1]],
->>>>>>> 156e96d2
       },
       {
           "testcase_name": "wt_2x4_mbyn_2x4",
@@ -131,15 +114,8 @@
       },
       {
           "testcase_name": "wt_2x5_mbyn_3x5",
-<<<<<<< HEAD
-          "weights": [
-              [1.71, -0.27, -0.3, -0.61, -0.19],
-              [-0.4, 1.12, 0.46, -1.12, 0.17]
-          ],
-=======
           "weights": [[1.71, -0.27, -0.3, -0.61, -0.19],
                       [-0.4, 1.12, 0.46, -1.12, 0.17]],
->>>>>>> 156e96d2
           "m_by_n": (3, 5),
           "expected_mask": [[1, 0, 0, 1, 0], [0, 1, 0, 1, 0]],
       },
@@ -149,13 +125,8 @@
     self.assertAllEqual(mask, expected_mask)
 
   @parameterized.parameters(
-<<<<<<< HEAD
-    {"m_by_n": (4, 4)},
-    {"m_by_n": (5, 4)},
-=======
       {"m_by_n": (4, 4)},
       {"m_by_n": (5, 4)},
->>>>>>> 156e96d2
   )
   def testGenerateMbyNMaskRaise(self, m_by_n):
     shape = [2, 5]
@@ -166,21 +137,6 @@
 
 
 class IsPrunedMbyNTest(tf.test.TestCase, parameterized.TestCase):
-<<<<<<< HEAD
-  @parameterized.parameters(
-    ([[1, 2, 0, 0]], "C_OUT", True),
-    ([[1, 2, 0, 0]], "C_OUT", False, (1, 2)),
-    ([[1, 0, 2, 0]], "C_OUT", True, (1, 2)),
-    ([[1, 2, 3, 4]], "C_OUT", False),
-    ([[0, 0, 0, 0]], "C_OUT", True),
-    ([[1, 2, 0, 4], [0, 0, 1, 2]], "C_OUT", False),
-    ([[1, 2, 0, 0], [0, 0, 0, 1], [0, 2, 1, 0]], "C_OUT", True),
-    ([[1, 2, 0, 0], [1, 0, 0, 1], [0, 2, 1, 0]], "C_IN", True),
-    ([[1, 2, 3, 4, 5, 6]], "C_OUT", False),
-    ([[1, 2, 0, 0, 5, 6]], "C_OUT", True),
-    ([[1, 2, 0, 0, 5, 6, 7]], "C_OUT", False),
-    ([[1, 2, 0, 0, 5, 6, 0]], "C_OUT", True),
-=======
 
   @parameterized.parameters(
       ([[1, 2, 0, 0]], "C_OUT", True),
@@ -195,7 +151,6 @@
       ([[1, 2, 0, 0, 5, 6]], "C_OUT", True),
       ([[1, 2, 0, 0, 5, 6, 7]], "C_OUT", False),
       ([[1, 2, 0, 0, 5, 6, 0]], "C_OUT", True),
->>>>>>> 156e96d2
   )
   def testIsPruned2by4(self, weight, last_channel, expected, m_by_n=(2, 4)):
     if last_channel == "C_OUT":
@@ -205,13 +160,6 @@
     answer = pruning_utils.is_pruned_m_by_n(weight, m_by_n, last_channel)
     self.assertEqual(answer, expected)
 
-<<<<<<< HEAD
-class WeightsRearrangeTest(tf.test.TestCase, parameterized.TestCase):
-  @parameterized.parameters(
-    {"shape": [4,3], "expected_shape": [3,4]},
-    {"shape": [5,5,3,4], "expected_shape": [100,3]}
-  )
-=======
 
 class WeightsRearrangeTest(tf.test.TestCase, parameterized.TestCase):
 
@@ -222,21 +170,13 @@
       "shape": [5, 5, 3, 4],
       "expected_shape": [100, 3]
   })
->>>>>>> 156e96d2
   def testWeightsRearrange(self, shape, expected_shape):
     weights = tf.Variable(
         glorot_uniform_initializer()(shape), shape=shape, name="weights")
     prepared_wt = pruning_utils.weights_rearrange(weights)
     self.assertEqual(prepared_wt.shape, expected_shape)
 
-<<<<<<< HEAD
-  @parameterized.parameters(
-    {"shape": [2]},
-    {"shape": [2,2,2]}
-  )
-=======
   @parameterized.parameters({"shape": [2]}, {"shape": [2, 2, 2]})
->>>>>>> 156e96d2
   def testWeightsRearrangeRaise(self, shape):
     weights = tf.Variable(
         glorot_uniform_initializer()(shape), shape=shape, name="weights")
@@ -245,14 +185,6 @@
 
 
 class MbyNSparsityMaskPrepareTest(tf.test.TestCase, parameterized.TestCase):
-<<<<<<< HEAD
-  @parameterized.parameters(
-    {"mask_shape": [4,4], "weights_shape": [2,2,4,1]},
-    {"mask_shape": [2,4], "weights_shape": [4,2]},
-  )
-  def testMbyNSparsityMaskPrepare(self, mask_shape, weights_shape):
-    mask= tf.ones(shape=mask_shape, name="mask")
-=======
 
   @parameterized.parameters(
       {
@@ -266,7 +198,6 @@
   )
   def testMbyNSparsityMaskPrepare(self, mask_shape, weights_shape):
     mask = tf.ones(shape=mask_shape, name="mask")
->>>>>>> 156e96d2
     shape = tf.TensorShape(weights_shape)
     pruning_utils.m_by_n_sparsity_mask_prepare(mask, shape)
 
@@ -276,12 +207,6 @@
           "weights_shape": [2, 1],
           "error_type": tf.errors.InvalidArgumentError,
       },
-<<<<<<< HEAD
-      {"mask_shape": [4, 4, 1], "weights_shape": [2, 2, 4, 1], "error_type": ValueError},
-      {"mask_shape": [4, 4], "weights_shape": [2, 2, 4], "error_type": ValueError},
-  )
-  def testMbyNSparsityMaskPrepareRaise(self, mask_shape, weights_shape, error_type):
-=======
       {
           "mask_shape": [4, 4, 1],
           "weights_shape": [2, 2, 4, 1],
@@ -295,15 +220,10 @@
   )
   def testMbyNSparsityMaskPrepareRaise(self, mask_shape, weights_shape,
                                        error_type):
->>>>>>> 156e96d2
     mask = tf.ones(shape=mask_shape, name="mask")
     shape = tf.TensorShape(weights_shape)
     with self.assertRaises(error_type):
       pruning_utils.m_by_n_sparsity_mask_prepare(mask, shape)
 
-<<<<<<< HEAD
-=======
-
->>>>>>> 156e96d2
 if __name__ == "__main__":
   tf.test.main()