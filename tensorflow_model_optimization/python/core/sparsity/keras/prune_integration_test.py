--- conflicted
+++ resolved
@@ -55,15 +55,10 @@
       prune_registry.PruneRegistry._LAYERS_WEIGHTS_MAP.items() if not weights
   ]
 
-<<<<<<< HEAD
   # Layers to which sparsity 2x4 can be applied
   _PRUNABLE_LAYERS_SPARSITY_2x4 = [tf.keras.layers.Conv2D, tf.keras.layers.Dense]
 
-  @staticmethod
-  def _batch(dims, batch_size):
-=======
   def _batch(self, dims, batch_size):
->>>>>>> 5dbd8bdf
     """Adds provided batch_size to existing dims.
 
     If dims is (None, 5, 2), returns (batch_size, 5, 2)
