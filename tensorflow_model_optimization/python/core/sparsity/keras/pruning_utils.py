# Copyright 2017 The TensorFlow Authors. All Rights Reserved.
#
# Licensed under the Apache License, Version 2.0 (the "License");
# you may not use this file except in compliance with the License.
# You may obtain a copy of the License at
#
#     http://www.apache.org/licenses/LICENSE-2.0
#
# Unless required by applicable law or agreed to in writing, software
# distributed under the License is distributed on an "AS IS" BASIS,
# WITHOUT WARRANTIES OR CONDITIONS OF ANY KIND, either express or implied.
# See the License for the specific language governing permissions and
# limitations under the License.
# ==============================================================================
"""Utility functions for adding pruning related ops to the graph.

"""
# pylint: disable=missing-docstring
from __future__ import absolute_import
from __future__ import division
from __future__ import print_function

# import g3
import logging
import numpy as np
import tensorflow as tf


def kronecker_product(mat1, mat2):
  """Computes the Kronecker product of two matrices mat1 and mat2.

  Args:
    mat1: A matrix of size m x n
    mat2: A matrix of size p x q

  Returns:
    Kronecker product of matrices mat1 and mat2 of size mp x nq
  """

  m1, n1 = mat1.get_shape().as_list()
  mat1_rsh = tf.reshape(mat1, [m1, 1, n1, 1])
  m2, n2 = mat2.get_shape().as_list()
  mat2_rsh = tf.reshape(mat2, [1, m2, 1, n2])
  return tf.reshape(mat1_rsh * mat2_rsh, [m1 * m2, n1 * n2])


def expand_tensor(tensor, block_size):
  """Expands a 2D tensor by replicating the tensor values.

  This is equivalent to the kronecker product of the tensor and a matrix of
  ones of size block_size.

  Example:

  tensor = [[1,2]
            [3,4]]
  block_size = [2,2]

  result = [[1 1 2 2]
            [1 1 2 2]
            [3 3 4 4]
            [3 3 4 4]]

  Args:
    tensor: A 2D tensor that needs to be expanded.
    block_size: List of integers specifying the expansion factor.

  Returns:
    The expanded tensor

  Raises:
    ValueError: if tensor is not rank-2 or block_size is does not have 2
    elements.
  """
  if tensor.get_shape().ndims != 2:
    raise ValueError("Input tensor must be rank 2")

  if len(block_size) != 2:
    raise ValueError("block_size must have 2 elements")

  block_height, block_width = block_size

  def _tile_rows(tensor, multiple):
    """Create a new tensor by tiling the tensor along rows."""
    return tf.tile(tensor, [multiple, 1])

  def _generate_indices(num_rows, block_dim):
    indices = np.zeros(shape=[num_rows * block_dim, 1], dtype=np.int32)
    for k in range(block_dim):
      for r in range(num_rows):
        indices[k * num_rows + r] = r * block_dim + k
    return indices

  def _replicate_rows(tensor, multiple):
    tensor_shape = tensor.shape.as_list()
    expanded_shape = [tensor_shape[0] * multiple, tensor_shape[1]]
    indices = tf.constant(_generate_indices(tensor_shape[0], multiple))
    return tf.scatter_nd(indices, _tile_rows(tensor, multiple), expanded_shape)

  expanded_tensor = tensor

  # Expand rows by factor block_height.
  if block_height > 1:
    expanded_tensor = _replicate_rows(tensor, block_height)

  # Transpose and expand by factor block_width. Transpose the result.
  if block_width > 1:
    expanded_tensor = tf.transpose(
        _replicate_rows(tf.transpose(expanded_tensor), block_width))

  return expanded_tensor


def factorized_pool(input_tensor,
                    window_shape,
                    pooling_type,
                    strides,
                    padding,
                    name=None):
  """Performs m x n pooling through a combination of 1xm and 1xn pooling.

  Args:
    input_tensor: Input tensor. Must be rank 2
    window_shape: Pooling window shape
    pooling_type: Either 'MAX' or 'AVG'
    strides: The stride of the pooling window
    padding: 'SAME' or 'VALID'.
    name: Name of the op

  Returns:
    A rank 2 tensor containing the pooled output

  Raises:
    ValueError: if the input tensor is not rank 2
  """
  if input_tensor.get_shape().ndims != 2:
    raise ValueError("factorized_pool() accepts tensors of rank 2 only")

  [height, width] = input_tensor.get_shape()
  if name is None:
    name = "factorized_pool"
  with tf.name_scope(name):
    input_tensor_aligned = tf.reshape(input_tensor, [1, 1, height, width])

    height_pooling = tf.nn.pool(
        input_tensor_aligned,
        window_shape=[1, window_shape[0]],
        pooling_type=pooling_type,
        strides=[1, strides[0]],
        padding=padding)
    swap_height_width = tf.transpose(height_pooling, perm=[0, 1, 3, 2])

    width_pooling = tf.nn.pool(
        swap_height_width,
        window_shape=[1, window_shape[1]],
        pooling_type=pooling_type,
        strides=[1, strides[1]],
        padding=padding)

  return tf.squeeze(tf.transpose(width_pooling, perm=[0, 1, 3, 2]))


def convert_to_tuple_of_two_int(value, name):
  """Transforms iterable of 2 integers into an tuple of 2 integers.

  Args:
    value: A iterable of 2 ints.
    name: The name of the argument being validated, e.g., sparsity_m_by_n.

  Returns:
    A tuple of 2 integers.

  Raises:
    ValueError: If something else than an iterable of ints was passed.
  """
  try:
    value_tuple = tuple(value)
  except TypeError:
<<<<<<< HEAD
    raise ValueError(
      f"The {name} argument must be a tuple/list of 2 integers."
      f"received: {str(value)}."
    ) from None
  if len(value_tuple) != 2:
    raise ValueError(
      f"The {name} argument must be a tuple/list of 2 integers."
      f"received: {str(value)}."
    )
  for single_value in value_tuple:
    if not isinstance(single_value, int):
      raise ValueError(
        f"The {name} argument must be a tuple/list of 2 integers."
        f"received: {str(value)} including element {str(single_value)} "
        f"of type {str(type(single_value))}."
      )
=======
    raise ValueError(f"The {name} argument must be a tuple/list of 2 integers."
                     f"received: {str(value)}.") from None
  if len(value_tuple) != 2:
    raise ValueError(f"The {name} argument must be a tuple/list of 2 integers."
                     f"received: {str(value)}.")
  for single_value in value_tuple:
    if not isinstance(single_value, int):
      raise ValueError(
          f"The {name} argument must be a tuple/list of 2 integers."
          f"received: {str(value)} including element {str(single_value)} "
          f"of type {str(type(single_value))}.")
>>>>>>> 156e96d2

  return value_tuple


def weights_rearrange(weights):
<<<<<<< HEAD
  """Rearrange weights tensor,
  so that m by n sparsity structure applied in last channel.
=======
  """Rearrange weights tensor so that m by n sparsity structure applied in last channel.
>>>>>>> 156e96d2

  This is a m_by_n sparsity helper function.

  m by n sparsity: every group of consecutive n values contains
    at least m zeros on the last channel in TFLite data format.

  * In case of Conv2D weights:
      TF data format is [height, width, channel_in, channel_out],
      TFLite data format is [channel_out, height, width, channel_in]
    Rearranged Conv2D weights format: [channel_out x height x width, channel_in]

  * In case of Dense weights:
      TF data format is [channel_in, channel_out],
      TFLite data format is [width, channel_in]
    Rearranged Conv2D weights format: [width, channel_in]

  Args:
    weights: weights tensor. Must be rank 2 or 4.

  Returns:
    A rank 2 weight tensor.

  Raises:
    ValueError: if the input tensor is not rank 2 or 4.
  """
  if weights.shape.rank == 2:
    prepared_weights = tf.transpose(weights)
  elif weights.shape.rank == 4:
    perm_weights = tf.transpose(weights, perm=[3, 0, 1, 2])
<<<<<<< HEAD
    prepared_weights = tf.reshape(
        perm_weights, [tf.reduce_prod(perm_weights.shape[:-1]), -1]
    )
  else:
    raise ValueError(f"weight tensor with shape: {weights.shape} is not supported.")
=======
    prepared_weights = tf.reshape(perm_weights,
                                  [tf.reduce_prod(perm_weights.shape[:-1]), -1])
  else:
    raise ValueError(
        f"weight tensor with shape: {weights.shape} is not supported.")
>>>>>>> 156e96d2

  return prepared_weights


def m_by_n_sparsity_mask_prepare(mask, weights_shape):
<<<<<<< HEAD
  """Reshape and permute sparsity mask, so that it match original
  weights data format.
=======
  """Reshape and permute sparsity mask, so that it match original weights data format.
>>>>>>> 156e96d2

  This is a m_by_n sparsity helper function.

  Args:
    mask: A 2-D tensor. Must be rank 2 or 4.
    weights_shape: shape of weights

  Returns:
    A sparsity mask that matches weights data format.

  Raises:
    ValueError:
      if the input tensor is not rank 2 or 4.
    InvalidArgumentError:
      if number of elements mismatch between mask and weights,
      if shape of prepared mask mismatch shape of weights.
  """
  tf.debugging.assert_equal(
      tf.size(mask),
      tf.reduce_prod(weights_shape),
      message="number of elements mismatch between mask and weights.",
<<<<<<< HEAD
    )
=======
  )
>>>>>>> 156e96d2

  if mask.shape.rank != 2:
    raise ValueError(f"rank of mask(rank:{mask.shape.rank}) should be 2.")

  if weights_shape.rank == 2:
    prepared_mask = tf.transpose(mask)
  elif weights_shape.rank == 4:
    reshaped_mask = tf.reshape(
        mask,
<<<<<<< HEAD
        [weights_shape[-1], weights_shape[0], weights_shape[1], weights_shape[2]],
    )
    prepared_mask = tf.transpose(reshaped_mask, perm=[1, 2, 3, 0])
  else:
    raise ValueError(f"weight tensor with shape: {weights_shape} is not supported.")
=======
        [
            weights_shape[-1], weights_shape[0], weights_shape[1],
            weights_shape[2]
        ],
    )
    prepared_mask = tf.transpose(reshaped_mask, perm=[1, 2, 3, 0])
  else:
    raise ValueError(
        f"weight tensor with shape: {weights_shape} is not supported.")
>>>>>>> 156e96d2

  tf.debugging.assert_equal(
      prepared_mask.shape,
      weights_shape,
<<<<<<< HEAD
      message="shape of prepared mask mismatch shape of weights."
    )
=======
      message="shape of prepared mask mismatch shape of weights.")
>>>>>>> 156e96d2

  return prepared_mask


<<<<<<< HEAD
def generate_m_by_n_mask(weights, m_by_n: tuple = (2, 4)):
=======
def generate_m_by_n_mask(weights, m_by_n=(2, 4)):
>>>>>>> 156e96d2
  """Generate m-by-n sparsity mask.

  This is a m_by_n sparsity helper function.

  Args:
    weights: a rank 2 tensor.
<<<<<<< HEAD
    m_by_n: a tuple of 2 integers (m, n), indicates m zeros in every
      n consecutive values, m must be smaller than n. Default to (2, 4).
=======
    m_by_n: a tuple of 2 integers (m, n), indicates m zeros in every n
      consecutive values, m must be smaller than n. Default to (2, 4).
>>>>>>> 156e96d2

  Returns:
    A rank 2 m-by-n sparsity mask.

  Raises:
    InvalidArgumentError: if m not smaller than n.
  """
  num_zeros, block_size = tf.constant(m_by_n[0]), tf.constant(m_by_n[1])
  tf.debugging.assert_less(
      num_zeros,
      block_size,
<<<<<<< HEAD
      message=f"Argument m_by_n received {m_by_n}, m be must smaller than n."
    )
=======
      message=f"Argument m_by_n received {m_by_n}, m be must smaller than n.")
>>>>>>> 156e96d2
  num_non_zeros = block_size - num_zeros
  abs_weights = tf.abs(weights)

  # add zero-padding
  pad_after = block_size - abs_weights.shape[-1] % block_size
  abs_weights_pad = tf.pad(abs_weights, [[0, 0], [0, pad_after]], "CONSTANT")

  num_blocks = tf.size(abs_weights_pad) // block_size
<<<<<<< HEAD
  reshaped_weights_into_blocks = tf.reshape(abs_weights_pad, [num_blocks, block_size])
  _, top_k_indices = tf.math.top_k(
      reshaped_weights_into_blocks, k=num_non_zeros, sorted=False
  )
  ind_i, _ = tf.meshgrid(tf.range(num_blocks), tf.range(num_non_zeros), indexing="ij")
  ind_ij = tf.stack([ind_i, top_k_indices], axis=-1)
  sparsity_mask_pad = tf.scatter_nd(
      ind_ij, tf.ones([num_blocks, num_non_zeros]), [num_blocks, block_size]
  )
  reshaped_sparsity_mask_pad = tf.reshape(
      sparsity_mask_pad, tf.shape(abs_weights_pad)
  )

  # remove padding from mask
  sparsity_mask = tf.slice(reshaped_sparsity_mask_pad, [0, 0], abs_weights.shape)
=======
  reshaped_weights_into_blocks = tf.reshape(abs_weights_pad,
                                            [num_blocks, block_size])
  _, top_k_indices = tf.math.top_k(
      reshaped_weights_into_blocks, k=num_non_zeros, sorted=False)
  ind_i, _ = tf.meshgrid(
      tf.range(num_blocks), tf.range(num_non_zeros), indexing="ij")
  ind_ij = tf.stack([ind_i, top_k_indices], axis=-1)
  sparsity_mask_pad = tf.scatter_nd(ind_ij, tf.ones([num_blocks,
                                                     num_non_zeros]),
                                    [num_blocks, block_size])
  reshaped_sparsity_mask_pad = tf.reshape(sparsity_mask_pad,
                                          tf.shape(abs_weights_pad))

  # remove padding from mask
  sparsity_mask = tf.slice(reshaped_sparsity_mask_pad, [0, 0],
                           abs_weights.shape)
>>>>>>> 156e96d2

  return sparsity_mask


<<<<<<< HEAD
def is_pruned_m_by_n(weights,
                     m_by_n: tuple = (2, 4),
                     last_channel: str="C_OUT"):
  """Check m by n sparsity pattern on Weight Tensor
=======
def is_pruned_m_by_n(weights, m_by_n=(2, 4), last_channel: str = "C_OUT"):
  """Check m by n sparsity pattern on Weight Tensor.
>>>>>>> 156e96d2

  This is a m_by_n sparsity helper function.

  Args:
    weights: A tensor of layer weights.
<<<<<<< HEAD
    m_by_n: a tuple of 2 integers (m, n), indicates m zeros in every
      n consecutive values, m must be smaller than n. Default to (2, 4).
    last_channel: A string, 'C_OUT'(default) and 'C_IN' are supported.

      Last channel of weights tensor.
        Conv2D weights in TF: [H, W, C_IN, C_OUT];
          TFLite: [C_OUT, H, W, C_IN]
        DENSE weights in TF: [C_IN, C_OUT];
          TFLite: [C_OUT, C_IN]
=======
    m_by_n: a tuple of 2 integers (m, n), indicates m zeros in every n
      consecutive values, m must be smaller than n. Default to (2, 4).
    last_channel: A string, 'C_OUT'(default) and 'C_IN' are supported.  Last
      channel of weights tensor.
        Conv2D weights in TF: [H, W, C_IN, C_OUT], TFLite: [C_OUT, H, W, C_IN]
        DENSE weights in TF: [C_IN, C_OUT], TFLite: [C_OUT, C_IN]
>>>>>>> 156e96d2

  Returns:
    A boolean value: True if weights are pruned with sparsity m_by_n
      on the last channel.

  Raises:
    ValueError:
      if unsupported last_channel.
      if m is larger than n.

  """
  num_zeros, num_elem = m_by_n
  if num_zeros > num_elem:
<<<<<<< HEAD
    raise ValueError(
      f"number of zeros can't be more than number elements. "
      f"received: {num_zeros} zeros in {num_elem} elements."
    )
  num_non_zeros = num_elem - num_zeros

  if last_channel.endswith("C_IN"):
    prepared_weights = tf.reshape(
        weights, [tf.reduce_prod(weights.shape[:-1]), -1])
=======
    raise ValueError(f"number of zeros can't be more than number elements. "
                     f"received: {num_zeros} zeros in {num_elem} elements.")
  num_non_zeros = num_elem - num_zeros

  if last_channel.endswith("C_IN"):
    prepared_weights = tf.reshape(weights,
                                  [tf.reduce_prod(weights.shape[:-1]), -1])
>>>>>>> 156e96d2
  elif last_channel.endswith("C_OUT"):
    prepared_weights = weights_rearrange(weights)
  else:
    raise ValueError("last_channel must be `C_IN` or `C_OUT`")

  prepared_weights_np = prepared_weights.numpy()
  for row in range(0, prepared_weights_np.shape[0]):
    for col in range(0, prepared_weights_np.shape[1], num_elem):
<<<<<<< HEAD
      if (np.count_nonzero(prepared_weights_np[row, col:col+num_elem])
        > num_non_zeros):
=======
      if (np.count_nonzero(prepared_weights_np[row, col:col + num_elem]) >
          num_non_zeros):
>>>>>>> 156e96d2
        return False
  return True<|MERGE_RESOLUTION|>--- conflicted
+++ resolved
@@ -176,24 +176,6 @@
   try:
     value_tuple = tuple(value)
   except TypeError:
-<<<<<<< HEAD
-    raise ValueError(
-      f"The {name} argument must be a tuple/list of 2 integers."
-      f"received: {str(value)}."
-    ) from None
-  if len(value_tuple) != 2:
-    raise ValueError(
-      f"The {name} argument must be a tuple/list of 2 integers."
-      f"received: {str(value)}."
-    )
-  for single_value in value_tuple:
-    if not isinstance(single_value, int):
-      raise ValueError(
-        f"The {name} argument must be a tuple/list of 2 integers."
-        f"received: {str(value)} including element {str(single_value)} "
-        f"of type {str(type(single_value))}."
-      )
-=======
     raise ValueError(f"The {name} argument must be a tuple/list of 2 integers."
                      f"received: {str(value)}.") from None
   if len(value_tuple) != 2:
@@ -205,18 +187,13 @@
           f"The {name} argument must be a tuple/list of 2 integers."
           f"received: {str(value)} including element {str(single_value)} "
           f"of type {str(type(single_value))}.")
->>>>>>> 156e96d2
 
   return value_tuple
 
 
 def weights_rearrange(weights):
-<<<<<<< HEAD
-  """Rearrange weights tensor,
-  so that m by n sparsity structure applied in last channel.
-=======
-  """Rearrange weights tensor so that m by n sparsity structure applied in last channel.
->>>>>>> 156e96d2
+  """Rearrange weights tensor so that m by n sparsity structure applied
+  in last channel.
 
   This is a m_by_n sparsity helper function.
 
@@ -246,30 +223,18 @@
     prepared_weights = tf.transpose(weights)
   elif weights.shape.rank == 4:
     perm_weights = tf.transpose(weights, perm=[3, 0, 1, 2])
-<<<<<<< HEAD
-    prepared_weights = tf.reshape(
-        perm_weights, [tf.reduce_prod(perm_weights.shape[:-1]), -1]
-    )
-  else:
-    raise ValueError(f"weight tensor with shape: {weights.shape} is not supported.")
-=======
     prepared_weights = tf.reshape(perm_weights,
                                   [tf.reduce_prod(perm_weights.shape[:-1]), -1])
   else:
     raise ValueError(
         f"weight tensor with shape: {weights.shape} is not supported.")
->>>>>>> 156e96d2
 
   return prepared_weights
 
 
 def m_by_n_sparsity_mask_prepare(mask, weights_shape):
-<<<<<<< HEAD
-  """Reshape and permute sparsity mask, so that it match original
-  weights data format.
-=======
-  """Reshape and permute sparsity mask, so that it match original weights data format.
->>>>>>> 156e96d2
+  """Reshape and permute sparsity mask, so that it match original weights
+  data format.
 
   This is a m_by_n sparsity helper function.
 
@@ -291,11 +256,7 @@
       tf.size(mask),
       tf.reduce_prod(weights_shape),
       message="number of elements mismatch between mask and weights.",
-<<<<<<< HEAD
-    )
-=======
   )
->>>>>>> 156e96d2
 
   if mask.shape.rank != 2:
     raise ValueError(f"rank of mask(rank:{mask.shape.rank}) should be 2.")
@@ -305,13 +266,6 @@
   elif weights_shape.rank == 4:
     reshaped_mask = tf.reshape(
         mask,
-<<<<<<< HEAD
-        [weights_shape[-1], weights_shape[0], weights_shape[1], weights_shape[2]],
-    )
-    prepared_mask = tf.transpose(reshaped_mask, perm=[1, 2, 3, 0])
-  else:
-    raise ValueError(f"weight tensor with shape: {weights_shape} is not supported.")
-=======
         [
             weights_shape[-1], weights_shape[0], weights_shape[1],
             weights_shape[2]
@@ -321,39 +275,24 @@
   else:
     raise ValueError(
         f"weight tensor with shape: {weights_shape} is not supported.")
->>>>>>> 156e96d2
 
   tf.debugging.assert_equal(
       prepared_mask.shape,
       weights_shape,
-<<<<<<< HEAD
-      message="shape of prepared mask mismatch shape of weights."
-    )
-=======
       message="shape of prepared mask mismatch shape of weights.")
->>>>>>> 156e96d2
 
   return prepared_mask
 
 
-<<<<<<< HEAD
-def generate_m_by_n_mask(weights, m_by_n: tuple = (2, 4)):
-=======
 def generate_m_by_n_mask(weights, m_by_n=(2, 4)):
->>>>>>> 156e96d2
   """Generate m-by-n sparsity mask.
 
   This is a m_by_n sparsity helper function.
 
   Args:
     weights: a rank 2 tensor.
-<<<<<<< HEAD
-    m_by_n: a tuple of 2 integers (m, n), indicates m zeros in every
-      n consecutive values, m must be smaller than n. Default to (2, 4).
-=======
     m_by_n: a tuple of 2 integers (m, n), indicates m zeros in every n
       consecutive values, m must be smaller than n. Default to (2, 4).
->>>>>>> 156e96d2
 
   Returns:
     A rank 2 m-by-n sparsity mask.
@@ -365,12 +304,7 @@
   tf.debugging.assert_less(
       num_zeros,
       block_size,
-<<<<<<< HEAD
-      message=f"Argument m_by_n received {m_by_n}, m be must smaller than n."
-    )
-=======
       message=f"Argument m_by_n received {m_by_n}, m be must smaller than n.")
->>>>>>> 156e96d2
   num_non_zeros = block_size - num_zeros
   abs_weights = tf.abs(weights)
 
@@ -379,23 +313,6 @@
   abs_weights_pad = tf.pad(abs_weights, [[0, 0], [0, pad_after]], "CONSTANT")
 
   num_blocks = tf.size(abs_weights_pad) // block_size
-<<<<<<< HEAD
-  reshaped_weights_into_blocks = tf.reshape(abs_weights_pad, [num_blocks, block_size])
-  _, top_k_indices = tf.math.top_k(
-      reshaped_weights_into_blocks, k=num_non_zeros, sorted=False
-  )
-  ind_i, _ = tf.meshgrid(tf.range(num_blocks), tf.range(num_non_zeros), indexing="ij")
-  ind_ij = tf.stack([ind_i, top_k_indices], axis=-1)
-  sparsity_mask_pad = tf.scatter_nd(
-      ind_ij, tf.ones([num_blocks, num_non_zeros]), [num_blocks, block_size]
-  )
-  reshaped_sparsity_mask_pad = tf.reshape(
-      sparsity_mask_pad, tf.shape(abs_weights_pad)
-  )
-
-  # remove padding from mask
-  sparsity_mask = tf.slice(reshaped_sparsity_mask_pad, [0, 0], abs_weights.shape)
-=======
   reshaped_weights_into_blocks = tf.reshape(abs_weights_pad,
                                             [num_blocks, block_size])
   _, top_k_indices = tf.math.top_k(
@@ -412,43 +329,23 @@
   # remove padding from mask
   sparsity_mask = tf.slice(reshaped_sparsity_mask_pad, [0, 0],
                            abs_weights.shape)
->>>>>>> 156e96d2
 
   return sparsity_mask
 
 
-<<<<<<< HEAD
-def is_pruned_m_by_n(weights,
-                     m_by_n: tuple = (2, 4),
-                     last_channel: str="C_OUT"):
-  """Check m by n sparsity pattern on Weight Tensor
-=======
 def is_pruned_m_by_n(weights, m_by_n=(2, 4), last_channel: str = "C_OUT"):
   """Check m by n sparsity pattern on Weight Tensor.
->>>>>>> 156e96d2
 
   This is a m_by_n sparsity helper function.
 
   Args:
     weights: A tensor of layer weights.
-<<<<<<< HEAD
-    m_by_n: a tuple of 2 integers (m, n), indicates m zeros in every
-      n consecutive values, m must be smaller than n. Default to (2, 4).
-    last_channel: A string, 'C_OUT'(default) and 'C_IN' are supported.
-
-      Last channel of weights tensor.
-        Conv2D weights in TF: [H, W, C_IN, C_OUT];
-          TFLite: [C_OUT, H, W, C_IN]
-        DENSE weights in TF: [C_IN, C_OUT];
-          TFLite: [C_OUT, C_IN]
-=======
     m_by_n: a tuple of 2 integers (m, n), indicates m zeros in every n
       consecutive values, m must be smaller than n. Default to (2, 4).
     last_channel: A string, 'C_OUT'(default) and 'C_IN' are supported.  Last
       channel of weights tensor.
         Conv2D weights in TF: [H, W, C_IN, C_OUT], TFLite: [C_OUT, H, W, C_IN]
         DENSE weights in TF: [C_IN, C_OUT], TFLite: [C_OUT, C_IN]
->>>>>>> 156e96d2
 
   Returns:
     A boolean value: True if weights are pruned with sparsity m_by_n
@@ -462,17 +359,6 @@
   """
   num_zeros, num_elem = m_by_n
   if num_zeros > num_elem:
-<<<<<<< HEAD
-    raise ValueError(
-      f"number of zeros can't be more than number elements. "
-      f"received: {num_zeros} zeros in {num_elem} elements."
-    )
-  num_non_zeros = num_elem - num_zeros
-
-  if last_channel.endswith("C_IN"):
-    prepared_weights = tf.reshape(
-        weights, [tf.reduce_prod(weights.shape[:-1]), -1])
-=======
     raise ValueError(f"number of zeros can't be more than number elements. "
                      f"received: {num_zeros} zeros in {num_elem} elements.")
   num_non_zeros = num_elem - num_zeros
@@ -480,7 +366,6 @@
   if last_channel.endswith("C_IN"):
     prepared_weights = tf.reshape(weights,
                                   [tf.reduce_prod(weights.shape[:-1]), -1])
->>>>>>> 156e96d2
   elif last_channel.endswith("C_OUT"):
     prepared_weights = weights_rearrange(weights)
   else:
@@ -489,12 +374,7 @@
   prepared_weights_np = prepared_weights.numpy()
   for row in range(0, prepared_weights_np.shape[0]):
     for col in range(0, prepared_weights_np.shape[1], num_elem):
-<<<<<<< HEAD
-      if (np.count_nonzero(prepared_weights_np[row, col:col+num_elem])
-        > num_non_zeros):
-=======
       if (np.count_nonzero(prepared_weights_np[row, col:col + num_elem]) >
           num_non_zeros):
->>>>>>> 156e96d2
         return False
   return True