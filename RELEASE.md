--- conflicted
+++ resolved
@@ -52,13 +52,8 @@
 progress for TensorBoard.
 * Added ClusterableLayer API to support clustering of a keras custom layer.
 In addition, now clustering can be done for bias of the layer.
-<<<<<<< HEAD
-* Introduced two new experimental quantization scheme for Quantization Aware Training
-for collaboratibe model optimization:
-=======
 * Introduced two new experimental quantization schemes for Quantization Aware Training
 for collaborative model optimization:
->>>>>>> 5dbd8bdf
     - Prune Preserve QAT: pruned model can be QAT trained with preserved sparsity;
     - Cluster Preserve QAT: clustered model can be QAT trained with preserved clustering;
 * Added a new feature to clustering: average gradient aggregation, which can
